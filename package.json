--- conflicted
+++ resolved
@@ -3,13 +3,9 @@
   "private": true,
   "version": "0.1.2",
   "scripts": {
-<<<<<<< HEAD
     "buildfrontdev3": "cargo run-script libwasmdev3 && pnpm install && pnpm -C ./sdk/js/web builddev3 && pnpm -C ./app/allelo webbuild3 && pnpm -C ./engine/broker/auth build",
-=======
-    "buildfrontdev3": "cargo run-script libwasmdev3 && pnpm install && pnpm -C ./app/nextgraph webbuild && pnpm -C ./sdk/js/web builddev3 && pnpm -C ./engine/broker/auth build",
->>>>>>> 6fe34585
-    "buildfront": "cargo run-script libwasm && pnpm -C ./app/nextgraph install && pnpm -C ./app/nextgraph webbuild && pnpm -C ./sdk/js/web build && pnpm -C ./engine/broker/auth install && pnpm -C ./engine/broker/auth build",
-    "buildfrontallelo": "cargo run-script libwasm && pnpm install && cd app/allelo && pnpm install && pnpm webbuild && cd ../.. && pnpm -C ./sdk/js/web install && pnpm -C ./sdk/js/web build && pnpm -C ./engine/broker/auth install && pnpm -C ./engine/broker/auth build",
+    "buildfront": "cargo run-script libwasm && pnpm -C ./app/nextgraph install && pnpm -C ./sdk/js/web build && pnpm -C ./app/nextgraph webbuild && pnpm -C ./engine/broker/auth install && pnpm -C ./engine/broker/auth build",
+    "buildfrontallelo": "cargo run-script libwasm && pnpm install && pnpm -C ./sdk/js/web install && pnpm -C ./sdk/js/web build && cd app/allelo && pnpm install && pnpm webbuild && cd ../.. && pnpm -C ./engine/broker/auth install && pnpm -C ./engine/broker/auth build",
     "buildfrontdev": "pnpm -C ./engine/broker/auth builddev && pnpm -C ./infra/ngnet/bootstrap builddev && pnpm -C ./infra/ngnet/auth builddev && pnpm -C ./infra/ngnet/redir builddev && pnpm -C ./sdk/js/web builddev"
   },
   "pnpm": {
