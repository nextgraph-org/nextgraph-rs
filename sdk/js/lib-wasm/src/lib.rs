--- conflicted
+++ resolved
@@ -1594,8 +1594,6 @@
 ) -> Result<JsValue, String> {
     let session_id: u64 = serde_wasm_bindgen::from_value::<u64>(session_id)
         .map_err(|_| "Deserialization error of session_id".to_string())?;
-<<<<<<< HEAD
-
     let nuri =
         NuriV0::new_from(&nuri).map_err(|e| format!("error with nuri: {}", e.to_string()))?;
 
@@ -1605,19 +1603,6 @@
         NuriV0::new_from(&branch_nuri)
             .map_err(|e| format!("error with branch_nuri: {}", e.to_string()))?
     };
-
-=======
-    let nuri =
-        NuriV0::new_from(&nuri).map_err(|e| format!("error with nuri: {}", e.to_string()))?;
-
-    let branch_nuri = if branch_nuri.is_empty() {
-        NuriV0::new_private_store_target()
-    } else {
-        NuriV0::new_from(&branch_nuri)
-            .map_err(|e| format!("error with branch_nuri: {}", e.to_string()))?
-    };
-
->>>>>>> 6fe34585
     file_get_(session_id, nuri, branch_nuri, callback).await
 }
 
