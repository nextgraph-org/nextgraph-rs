---
import Layout from "../layouts/Layout.astro";
import Highlight from "../components/Highlight.astro";

import VueRoot from "../components/VueRoot.vue";
import ReactRoot from "../components/ReactRoot";
import SvelteRoot from "../components/SvelteRoot.svelte";
import { initNg } from "@ng-org/signals"
const title = "Multi-framework app";
---

<script>
    import { ng, init } from "@ng-org/web";
    import { initNg } from "@ng-org/signals";

    await init(
        async (event: {
            status: string;
            session: {
                session_id: unknown;
                protected_store_id: unknown;
                private_store_id: unknown;
                public_store_id: unknown;
            };
        }) => {
<<<<<<< HEAD
            console.log(event.status, event.session.session_id);
            console.log(await ng.locales());
            let info = await ng.client_info();
            console.log(info.V0.details);
=======
            console.log("ng web initialized. event.status, session_id:", event.status, event.session.session_id);
            initNg(ng);
>>>>>>> f45b9575
        },
        true,
        []
    );
</script>
<Layout title={title}>
    <Highlight vue>
        <VueRoot client:only />
    </Highlight>

    <Highlight react>
        <ReactRoot client:only="react" />
    </Highlight>

    <Highlight svelte>
        <SvelteRoot client:only />
    </Highlight>
</Layout><|MERGE_RESOLUTION|>--- conflicted
+++ resolved
@@ -23,15 +23,11 @@
                 public_store_id: unknown;
             };
         }) => {
-<<<<<<< HEAD
-            console.log(event.status, event.session.session_id);
+            console.log("ng web initialized. event.status, session_id:", event.status, event.session.session_id);
             console.log(await ng.locales());
             let info = await ng.client_info();
             console.log(info.V0.details);
-=======
-            console.log("ng web initialized. event.status, session_id:", event.status, event.session.session_id);
             initNg(ng);
->>>>>>> f45b9575
         },
         true,
         []
