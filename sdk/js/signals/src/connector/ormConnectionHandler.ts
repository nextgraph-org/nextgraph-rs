--- conflicted
+++ resolved
@@ -158,11 +158,6 @@
         const { ng, session } = await ngSession;
         await this.readyPromise;
 
-<<<<<<< HEAD
-        console.debug("Sending update ", this);
-
-=======
->>>>>>> 6fe34585
         ng.orm_update(
             this.scope.length == 0 ? "" : this.scope,
             this.shapeType.shape,
