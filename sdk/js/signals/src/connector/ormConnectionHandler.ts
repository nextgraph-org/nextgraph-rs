import type { Diff as Patches, Scope } from "../types.ts";
import { applyDiff } from "./applyDiff.ts";

import { ngSession } from "./initNg.ts";

import {
    deepSignal,
    watch as watchDeepSignal,
    batch,
} from "@ng-org/alien-deepsignals";
import type {
    DeepPatch,
    DeepSignalObject,
    WatchPatchEvent,
} from "@ng-org/alien-deepsignals";
import type { ShapeType, BaseType } from "@ng-org/shex-orm";

export class OrmConnection<T extends BaseType> {
    // TODO: WeakMaps?
    private static idToEntry = new Map<string, OrmConnection<any>>();

    readonly shapeType: ShapeType<T>;
    readonly scope: Scope;
    readonly signalObject: DeepSignalObject<T | {}>;
    private refCount: number;
    /*** Identifier as a combination of shape type and scope. Prevents duplications. */
    private identifier: string;
    ready: boolean;
    suspendDeepWatcher: boolean;
    readyPromise: Promise<void>;
    // Promise that resolves once initial data has been applied.
    resolveReady!: () => void;

    // FinalizationRegistry to clean up connections when signal objects are GC'd.
    private static cleanupSignalRegistry =
        typeof FinalizationRegistry === "function"
            ? new FinalizationRegistry<string>((connectionId) => {
                  // Best-effort fallback; look up by id and clean
                  const entry = this.idToEntry.get(connectionId);
                  if (!entry) return;
                  entry.release();
              })
            : null;

    private constructor(shapeType: ShapeType<T>, scope: Scope) {
        this.shapeType = shapeType;
        this.scope = scope;
        this.refCount = 0;
        this.ready = false;
        this.suspendDeepWatcher = false;
        this.identifier = `${shapeType.shape}::${canonicalScope(scope)}`;
        this.signalObject = deepSignal<T | {}>(new Set(), {
            addIdToObjects: true,
            idGenerator: this.generateSubjectIri,
        });

        // Schedule cleanup of the connection when the signal object is GC'd.
        OrmConnection.cleanupSignalRegistry?.register(
            this.signalObject,
            this.identifier,
            this.signalObject
        );

        // Add listener to deep signal object to report changes back to wasm land.
        watchDeepSignal(this.signalObject as T, this.onSignalObjectUpdate);

        // Initialize per-entry readiness promise that resolves in setUpConnection
        this.readyPromise = new Promise<void>((resolve) => {
            this.resolveReady = resolve;
        });

<<<<<<< HEAD
        new Promise(async () => {
            // Establish connection to wasm land.
            await new Promise((resolve) => setTimeout(resolve, 100));

            try {
                ng.orm_start(
                    scope,
                    shapeType,
                    this.sessionId,
                    this.onBackendMessage
                );
            } catch (e) {
                console.error(e)
            }
=======
        ngSession.then(({ ng, session }) => {
            ng.orm_start(
                scope,
                shapeType,
                session.session_id,
                this.onBackendMessage
            );
>>>>>>> a4fe11ba
        });
    }

    /**
     * Get a connection which contains the ORM and lifecycle methods.
     * @param shapeType
     * @param scope
     * @param ng
     * @returns
     */
    public static getConnection<T extends BaseType>(
        shapeType: ShapeType<T>,
        scope: Scope
    ): OrmConnection<T> {
        const scopeKey = canonicalScope(scope);

        // Unique identifier for a given shape type and scope.
        const identifier = `${shapeType.shape}::${scopeKey}`;

        // If we already have an object for this shape+scope,
        // return it and just increase the reference count.
        // Otherwise, create new one.
        const existingConnection = OrmConnection.idToEntry.get(identifier);
        if (existingConnection) {
            existingConnection.refCount += 1;
            return existingConnection;
        } else {
            const newConnection = new OrmConnection(shapeType, scope);
            OrmConnection.idToEntry.set(identifier, newConnection);
            return newConnection;
        }
    }

    public release() {
        if (this.refCount > 0) this.refCount--;
        if (this.refCount === 0) {
            OrmConnection.idToEntry.delete(this.identifier);

            OrmConnection.cleanupSignalRegistry?.unregister(this.signalObject);
        }
    }

    private onSignalObjectUpdate({ patches }: WatchPatchEvent<T>) {
        if (this.suspendDeepWatcher || !this.ready || !patches.length) return;

        const ormPatches = deepPatchesToDiff(patches);

        ngSession.then(({ ng, session }) => {
            ng.orm_update(
                this.scope,
                this.shapeType.shape,
                ormPatches,
                session.session_id
            );
        });
    }

    private onBackendMessage(...message: any) {
        this.handleInitialResponse(message);
    }

    private handleInitialResponse(...param: any) {
        console.log("RESPONSE FROM BACKEND", param);

        // TODO: This will break, just provisionary.
        const wasmMessage: any = param;
        const { initialData } = wasmMessage;

        // Assign initial data to empty signal object without triggering watcher at first.
        this.suspendDeepWatcher = true;
        batch(() => {
            // Convert arrays to sets and apply to signalObject (we only have sets but can only transport arrays).
            Object.assign(this.signalObject, recurseArrayToSet(initialData)!);
        });

        queueMicrotask(() => {
            this.suspendDeepWatcher = false;
            // Resolve readiness after initial data is committed and watcher armed.
            this.resolveReady?.();
        });

        this.ready = true;
    }
    private onBackendUpdate(...params: any) {
        // Apply diff
    }

    /** Function to create random subject IRIs for newly created nested objects. */
    private generateSubjectIri(path: (string | number)[]): string {
        // Generate random string.
        let b = Buffer.alloc(33);
        crypto.getRandomValues(b);
        const randomString = b.toString("base64url");

        if (path.length > 0 && path[0].toString().startsWith("did:ng:o:")) {
            // If the root is a nuri, use that as a base IRI.
            let rootNuri = path[0] as string;

            return rootNuri.substring(0, 9 + 44) + ":q:" + randomString;
        } else {
            // Else, just generate a random IRI.
            return "did:ng:q:" + randomString;
        }
    }
}

//
//

function escapePathSegment(segment: string): string {
    return segment.replace("~", "~0").replace("/", "~1");
}

export function deepPatchesToDiff(patches: DeepPatch[]): Patches {
    return patches.map((patch) => {
        const path =
            "/" +
            patch.path.map((el) => escapePathSegment(el.toString())).join("/");
        return { ...patch, path };
    }) as Patches;
}

const recurseArrayToSet = (obj: any): any => {
    if (Array.isArray(obj)) {
        return new Set(obj.map(recurseArrayToSet));
    } else if (obj && typeof obj === "object") {
        for (const key of Object.keys(obj)) {
            obj[key] = recurseArrayToSet(obj[key]);
        }
        return obj;
    } else {
        return obj;
    }
};

function canonicalScope(scope: Scope | undefined): string {
    if (scope == null) return "";
    return Array.isArray(scope)
        ? scope.slice().sort().join(",")
        : String(scope);
}<|MERGE_RESOLUTION|>--- conflicted
+++ resolved
@@ -69,30 +69,17 @@
             this.resolveReady = resolve;
         });
 
-<<<<<<< HEAD
-        new Promise(async () => {
-            // Establish connection to wasm land.
-            await new Promise((resolve) => setTimeout(resolve, 100));
-
+        ngSession.then(({ ng, session }) => {
             try {
                 ng.orm_start(
                     scope,
                     shapeType,
-                    this.sessionId,
+                    session.session_id,
                     this.onBackendMessage
                 );
             } catch (e) {
                 console.error(e)
             }
-=======
-        ngSession.then(({ ng, session }) => {
-            ng.orm_start(
-                scope,
-                shapeType,
-                session.session_id,
-                this.onBackendMessage
-            );
->>>>>>> a4fe11ba
         });
     }
 
