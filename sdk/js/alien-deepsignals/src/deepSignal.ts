// Copyright (c) 2025 Laurin Weger, Par le Peuple, NextGraph.org developers
// All rights reserved.
// Licensed under the Apache License, Version 2.0
// <LICENSE-APACHE2 or http://www.apache.org/licenses/LICENSE-2.0>
// or the MIT license <LICENSE-MIT or http://opensource.org/licenses/MIT>,
// at your option. All files in the project carrying such
// notice may not be copied, modified, or distributed except
// according to those terms.
// SPDX-License-Identifier: Apache-2.0 OR MIT

<<<<<<< HEAD
import { ReactiveFlags } from "./contents";
=======
>>>>>>> 6fe34585
import { computed, signal, isSignal } from "./core";

/** Deep mutation emitted from a deepSignal root. */
export type DeepPatch = {
    path: (string | number)[];
} & (
    | { op: "add"; type?: "object" | "set"; value?: any }
    | { op: "remove"; type?: "set"; value?: any }
);

/** Batched patch payload tagged with a monotonically increasing version. */
export interface DeepPatchBatch {
    version: number;
    patches: DeepPatch[];
}

export type DeepPatchSubscriber = (batch: DeepPatchBatch) => void;

export interface DeepSignalOptions {
    propGenerator?: DeepSignalPropGenFn;
    syntheticIdPropertyName?: string;
    readOnlyProps?: string[];
}

export type DeepSignalPropGenFn = (props: {
    path: (string | number)[];
    inSet: boolean;
    object: any;
}) => {
    syntheticId?: string | number;
    extraProps?: Record<string, unknown>;
};

interface ProxyMeta {
    raw: object;
    parent?: object;
    key?: string | number | symbol;
    isSyntheticId?: boolean;
    root: symbol;
    options: DeepSignalOptions;
    setInfo?: SetMeta;
}

interface SetMeta {
    idForObject: WeakMap<object, string>;
    objectForId: Map<string, object>;
}

interface RootState {
    options?: DeepSignalOptions;
    version: number;
    listeners: Set<DeepPatchSubscriber>;
    pending: DeepPatch[];
}

type WritableSignal<T = any> = ReturnType<typeof signal<T>>;
type ComputedSignal<T = any> = ReturnType<typeof computed<T>>;
type SignalLike<T = any> = WritableSignal<T> | ComputedSignal<T>;

const rawToProxy = new WeakMap<object, any>();
const proxyToMeta = new WeakMap<object, ProxyMeta>();
const proxySignals = new WeakMap<object, Map<PropertyKey, SignalLike>>();
const iterableSignals = new WeakMap<
    object,
    ReturnType<typeof signal<number>>
>();
const ignored = new WeakSet<object>();

const rootStates = new Map<symbol, RootState>();
const pendingRoots = new Set<symbol>();
const supported = new Set([Object, Array, Set]);
const descriptor = Object.getOwnPropertyDescriptor;
let blankNodeCounter = 0;
const wellKnownSymbols = new Set<symbol>([
    Symbol.asyncDispose,
    Symbol.asyncIterator,
    Symbol.dispose,
    Symbol.hasInstance,
    Symbol.iterator,
    Symbol.isConcatSpreadable,
    Symbol.match,
    Symbol.matchAll,
    Symbol.metadata,
    Symbol.replace,
    Symbol.search,
    Symbol.species,
    Symbol.split,
    Symbol.toPrimitive,
    Symbol.toStringTag,
    Symbol.unscopables,
]);
const forcedSyntheticIds = new WeakMap<object, string>();

const META_KEY = "__meta__" as const;
const RAW_KEY = "__raw__" as const;
const DEFAULT_SYNTHETIC_ID_PROPERTY_NAME = "@id";

/**
 * Lookup the metadata record backing a proxy (if the value is proxied).
 * Returns undefined for non-object inputs or values that never went through deepSignal().
 */
function getMeta(target: any): ProxyMeta | undefined {
    if (!target || typeof target !== "object") return undefined;
    return proxyToMeta.get(target as object);
}

/**
 * Resolve the raw underlying object for a possibly proxied value.
 * Falls back to the value itself when no proxy metadata is attached.
 */
function getRaw<T>(value: T): T {
    const meta = getMeta(value);
    return (meta?.raw as T) ?? value;
}

/** Returns `true` if `value` is an object, array or set and is not in `ignored`. */
function shouldProxy(value: any): value is object {
    return (
        !!value &&
        typeof value === "object" &&
        supported.has(value.constructor) &&
        !ignored.has(value)
    );
}

/**
 * Get or create the map in `proxySignals` for key `proxy`.
 */
function ensureSignalMap(proxy: object): Map<PropertyKey, SignalLike> {
    if (!proxySignals.has(proxy)) proxySignals.set(proxy, new Map());
    return proxySignals.get(proxy)!;
}

/**
 * Write a new value into a cached signal, creating it if needed.
 * Does nothing computed signals.
 */
function setSignalValue(
    signals: Map<PropertyKey, SignalLike>,
    key: PropertyKey,
    value: any
) {
    if (!signals.has(key)) {
        signals.set(key, signal(value));
        return;
    }
    const existing = signals.get(key)!;
    if (typeof (existing as WritableSignal).set === "function") {
        (existing as WritableSignal).set(value);
    }
}

/** Track mutations that affect object iteration order/length. */
function ensureIterableSignal(target: object) {
    if (!iterableSignals.has(target)) iterableSignals.set(target, signal(0));
    return iterableSignals.get(target)!;
}

/** Notify all iteration-based subscribers that the container changed shape. */
function touchIterable(target: object) {
    if (!iterableSignals.has(target)) return;
    const sig = iterableSignals.get(target)!;
    sig.set(sig() + 1);
}

/** True when the target has a getter defined for the provided key. */
function hasGetter(target: any, key: PropertyKey) {
    return typeof descriptor(target, key)?.get === "function";
}

/**
 * Ensure that `signals` has a computed signal for the property with `key` on target.
 * TODO: Why is this necessary?
 */
function ensureComputed(
    signals: Map<PropertyKey, SignalLike>,
    target: any,
    key: PropertyKey,
    receiver: any
) {
    if (!signals.has(key) && hasGetter(target, key)) {
        signals.set(
            key,
            computed(() => Reflect.get(target, key, receiver))
        );
    }
}

/** Escape JSON-pointer-like path segments so patches remain unambiguous. */
function escapePathSegment(segment: string): string {
    return segment
        .replace(/~/g, "~0")
        .replace(/\//g, "~1")
        .replace(/\|/g, "~2");
}

/** Filter out well-known symbols that should bypass reactivity. */
function isReactiveSymbol(key: PropertyKey): key is symbol {
    return typeof key === "symbol" && !wellKnownSymbols.has(key);
}

/**
 * Walk the metadata chain to build the patch path for a property access.
 * Handles numbers, symbols (using description) and synthetic ID markers.
 */
function buildPath(
    meta: ProxyMeta | undefined,
    key: string | number | symbol,
    skipEscape = false
) {
    const path: (string | number)[] = [];
    const format = (segment: string | number | symbol): string | number => {
        if (typeof segment === "symbol") {
            return segment.description ?? segment.toString();
        }
        return segment;
    };
    const push = (segment: string | number | symbol, synthetic = false) => {
        if (typeof segment === "number") {
            path.unshift(segment);
            return;
        }
        const normalized = format(segment);
        path.unshift(
            synthetic || skipEscape
                ? normalized
                : escapePathSegment(String(normalized))
        );
    };
    push(key, skipEscape);
    let cursor = meta;
    while (cursor && cursor.parent && cursor.key !== undefined) {
        push(cursor.key, !!cursor.isSyntheticId);
        cursor = getMeta(cursor.parent);
    }
    return path;
}

/** Resolve the path for a container itself (without the child key appended). */
function resolveContainerPath(meta: ProxyMeta | undefined) {
    if (!meta || !meta.parent || meta.key === undefined) return [];
    const parentMeta = getMeta(meta.parent);
    return buildPath(parentMeta, meta.key, !!meta.isSyntheticId);
}

/** Queue a microtask flush for the given deepSignal root if not already pending. */
function queueFlush(rootId: symbol) {
    if (pendingRoots.has(rootId)) return;
    pendingRoots.add(rootId);
    queueMicrotask(() => flushRoot(rootId));
}

/** Deliver the pending patch batch (if any) to listeners registered on the root. */
function flushRoot(rootId: symbol) {
    pendingRoots.delete(rootId);
    const state = rootStates.get(rootId);
    if (!state) return;
    if (!state.pending.length || state.listeners.size === 0) {
        state.pending.length = 0;
        return;
    }
    state.version += 1;
    const batch: DeepPatchBatch = {
        version: state.version,
        patches: state.pending.slice(),
    };
    state.pending.length = 0;
    state.listeners.forEach((cb) => cb(batch));
}

/**
 * Build and enqueue patches for a mutation, only if listeners exist on the root.
 */
function schedulePatch(
    meta: ProxyMeta | undefined,
    build: () => DeepPatch | DeepPatch[] | undefined
) {
    if (!meta) return;
    const state = rootStates.get(meta.root);
    if (!state || state.listeners.size === 0) return;
    const result = build();
    if (!result) return;
    const patches = Array.isArray(result) ? result : [result];
    if (!patches.length) return;
    state.pending.push(...patches);
    queueFlush(meta.root);
}

/**
 * Apply the user-provided propGenerator result, injecting synthetic IDs and extra props.
 */
function applyPropGeneratorResult(
    meta: ProxyMeta,
    value: any,
    basePath: (string | number)[],
    inSet: boolean
) {
    if (
        !value ||
        typeof value !== "object" ||
        value.constructor !== Object ||
        !meta.options?.propGenerator
    ) {
        return;
    }
    const result = meta.options.propGenerator({
        path: basePath,
        inSet,
        object: value,
    });
    if (result.extraProps) {
        Object.entries(result.extraProps).forEach(([k, v]) => {
            value[k] = v;
        });
    }
    if (
        result.syntheticId !== undefined &&
        meta.options.syntheticIdPropertyName &&
        !(meta.options.syntheticIdPropertyName in value)
    ) {
        Object.defineProperty(value, meta.options.syntheticIdPropertyName, {
            value: result.syntheticId,
            enumerable: true,
            configurable: false,
            writable: false,
        });
    }
}

<<<<<<< HEAD
    // Recursively process nested properties
    if (Array.isArray(val)) {
        for (let i = 0; i < val.length; i++) {
            queueDeepPatches(val[i], rootId, [...basePath, i], options);
        }
    } else if (val instanceof Set) {
        for (const entry of val) {
            // Call propGenerator for object entries in nested Sets
            if (
                entry &&
                typeof entry === "object" &&
                entry.constructor === Object &&
                options?.propGenerator
            ) {
                const result = options.propGenerator({
                    path: basePath,
                    inSet: true,
                    object: entry,
                });

                // Apply extraProps to the object
                if (result.extraProps) {
                    for (const [key, value] of Object.entries(
                        result.extraProps
                    )) {
                        // Only apply if property doesn't exist or is empty string
                        if (!(key in entry) || entry[key] === "") {
                            entry[key] = value;
                        }
                    }
                }

                // Add synthetic id if specified and not already present
                if (
                    options.syntheticIdPropertyName &&
                    result.syntheticId !== undefined &&
                    !(options.syntheticIdPropertyName in entry)
                ) {
                    Object.defineProperty(
                        entry,
                        options.syntheticIdPropertyName,
                        {
                            value: result.syntheticId,
                            writable: false,
                            enumerable: true,
                            configurable: false,
                        }
                    );
                    // Also record in setObjectIds so key resolution is stable without re-running generator
                    setObjectIds.set(entry, String(result.syntheticId));
                }
=======
/** Recursively add synthetic IDs/extra props from prop generator. */
function initializeObjectTree(
    meta: ProxyMeta,
    value: any,
    basePath: (string | number)[],
    inSet: boolean
) {
    if (!meta.options?.propGenerator) return;
    if (!value || typeof value !== "object") return;
    if (Array.isArray(value)) {
        value.forEach((entry, idx) => {
            if (entry && typeof entry === "object") {
                initializeObjectTree(meta, entry, [...basePath, idx], false);
>>>>>>> 6fe34585
            }
        });
        return;
    }
    if (value instanceof Set) {
        for (const entry of value) {
            if (entry && typeof entry === "object") {
                const synthetic = assignSyntheticId(
                    meta,
                    entry,
                    basePath,
                    true
                );
                initializeObjectTree(
                    meta,
                    entry,
                    [...basePath, synthetic],
                    true
                );
            }
        }
        return;
    }
    if (value.constructor !== Object) return;

    applyPropGeneratorResult(meta, value, basePath, inSet);

    Object.keys(value).forEach((childKey) => {
        if (childKey === meta.options.syntheticIdPropertyName) return;
        const child = value[childKey];
        if (child && typeof child === "object") {
            initializeObjectTree(meta, child, [...basePath, childKey], false);
        }
    });
}

/** Apply prop generator side-effects only when the root has no live subscribers. */
function initializeObjectTreeIfNoListeners(
    meta: ProxyMeta | undefined,
    basePath: (string | number)[] | undefined,
    value: any,
    inSet: boolean
) {
    if (!meta || !meta.options?.propGenerator) return;
    if (!value || typeof value !== "object") return;
    const state = rootStates.get(meta.root);
    if (state && state.listeners.size > 0) return;
    initializeObjectTree(meta, value, basePath ?? [], inSet);
}

/**
 * Return (or create) a proxy for a nested value.
 * Ensures the linkage between parent and child in metadata.
 * Does not proxy and returns `value` if @see shouldProxy returns false.
 * Returns value if parent has no metadata record.
 */
function ensureChildProxy<T>(
    value: T,
    parentProxy: any,
    key: PropertyKey,
    isSyntheticId = false
): DeepSignal<T> | T {
    if (!shouldProxy(value)) return value;

    if (rawToProxy.has(value)) {
        const proxied = rawToProxy.get(value);
        const proxiedMeta = getMeta(proxied);
        if (proxiedMeta) {
            proxiedMeta.parent = parentProxy;
            proxiedMeta.key = key;
            proxiedMeta.isSyntheticId = isSyntheticId;
        }
        return proxied;
    }

    const parentMeta = getMeta(parentProxy);
    if (!parentMeta) return value;

    // Create proxy if none exists yet.
    const proxy = createProxy(
        value,
        parentMeta.root,
        parentMeta.options,
        parentProxy,
        key,
        isSyntheticId
    );
    return proxy as DeepSignal<T>;
}

/**
 * Sets `idForObject: new WeakMap(), objectForId: new Map()`
 * to `meta.setInfo` if it does not exist yet.
 */
function ensureSetInfo(meta: ProxyMeta): SetMeta {
    if (!meta.setInfo) {
        meta.setInfo = {
            idForObject: new WeakMap(),
            objectForId: new Map(),
        };
    }
    return meta.setInfo;
}

/**
 * Assign (or reuse) a synthetic identifier for a Set entry, respecting user options:
 * - Use user-provided propGenerator for synthetic ids and add add returned extra properties
 * - Check if the object has a property of `syntheticIdPropertyName` (default `@id`)
 * - Use a blank node id as a fallback.
 * - Add object and id to `idForObject` and `objectForId` maps.
 */
function assignSyntheticId(
    meta: ProxyMeta,
    entry: any,
    path: (string | number)[],
    inSet: boolean
) {
    const rawEntry = getRaw(entry);
    if (!rawEntry || typeof rawEntry !== "object") {
        return rawEntry as string | number;
    }

    const info = ensureSetInfo(meta);
    if (info.idForObject.has(rawEntry)) return info.idForObject.get(rawEntry)!;

    let synthetic: string | number | undefined =
        forcedSyntheticIds.get(rawEntry);

    const generatorValue = meta.options?.propGenerator?.({
        path,
        inSet,
        object: rawEntry,
    });

    // If the propGenerator returned a syntheticId, use it.
    if (synthetic === undefined && generatorValue?.syntheticId !== undefined) {
        synthetic = generatorValue.syntheticId;
    }

    // Add extra props from propGenerator (if present).
    if (
        generatorValue?.extraProps &&
        rawEntry &&
        typeof rawEntry === "object"
    ) {
        Object.entries(generatorValue.extraProps).forEach(([k, v]) => {
            rawEntry[k] = v;
        });
    }

    const idPropName = meta.options?.syntheticIdPropertyName;
    // If synthetic id is still undefined, try to get it
    // from `syntheticIdPropertyName` (default `@id` property).
    if (
        synthetic === undefined &&
        idPropName &&
        rawEntry &&
        typeof rawEntry === "object" &&
        rawEntry[idPropName] !== undefined
    ) {
        synthetic = rawEntry[idPropName];
    }

    // If `synthetic` still undefined, add a blank node id.
    if (synthetic === undefined) {
        synthetic = `_s${++blankNodeCounter}`;
    }

    const idString = String(synthetic);

    // Add mappings for `id -> object` and `object -> id`.
    info.idForObject.set(rawEntry, idString);
    info.objectForId.set(idString, rawEntry);

    // Add synthetic id to `idPropertyName` property (default `@id`)
    // if not set.
    if (
        idPropName &&
        rawEntry &&
        typeof rawEntry === "object" &&
        !(idPropName in rawEntry)
    ) {
        Object.defineProperty(rawEntry, idPropName, {
            value: idString,
            enumerable: true,
            configurable: false,
            writable: false,
        });
    }

<<<<<<< HEAD
// Set-specific access & structural patch emission.
function getFromSet(
    raw: Set<any>,
    key: string | symbol,
    receiver: object
): any {
    const meta = proxyMeta.get(receiver);
    // Helper to proxy a single entry (object) & assign synthetic id if needed.
    const ensureEntryProxy = (entry: any) => {
        if (
            entry &&
            typeof entry === "object" &&
            shouldProxy(entry) &&
            !objToProxy.has(entry)
        ) {
            const synthetic = getSetEntryKey(entry, meta!.options);
            const childProxy = createProxy(
                entry,
                objectHandlers,
                meta!.root,
                meta!.options
            );
            const childMeta = proxyMeta.get(childProxy)!;
            childMeta.parent = receiver;
            childMeta.key = synthetic;
            childMeta.isSyntheticId = true; // Mark as synthetic ID (should not be escaped)
            objToProxy.set(entry, childProxy);
            proxyToRaw.set(childProxy, entry);
            return childProxy;
        }
        if (objToProxy.has(entry)) return objToProxy.get(entry);
        return entry;
    };
    // Pre-pass to ensure any existing non-proxied object entries are proxied (enables deep patches after iteration)
    if (meta) raw.forEach(ensureEntryProxy);

    if (key === "add" || key === "delete" || key === "clear") {
        const fn: Function = (raw as any)[key];
        return function (this: any, ...args: any[]) {
            // For delete, keep track of the original entry for patch emission
            const originalEntry = key === "delete" ? args[0] : undefined;

            // For delete, if the argument is a proxy, get the raw object for the actual Set operation
            if (key === "delete" && args[0] && typeof args[0] === "object") {
                const rawArg = proxyToRaw.get(args[0]);
                if (rawArg) {
                    args = [rawArg];
                }
            }
            const sizeBefore = raw.size;
            const result = fn.apply(raw, args);
            if (raw.size !== sizeBefore) {
                const metaNow = proxyMeta.get(receiver);
                if (metaNow) {
                    // For root Set, containerPath is empty; for nested Set, build path from parent
                    const containerPath =
                        metaNow.parent !== undefined &&
                        metaNow.key !== undefined
                            ? buildPath(metaNow.parent, metaNow.key)
                            : [];
                    if (key === "add") {
                        const entry = args[0];

                        // Call propGenerator for object entries to allow ID generation and extra props
                        if (
                            entry &&
                            typeof entry === "object" &&
                            entry.constructor === Object &&
                            metaNow.options?.propGenerator
                        ) {
                            const result = metaNow.options.propGenerator({
                                path: containerPath,
                                inSet: true,
                                object: entry,
                            });

                            // Apply extraProps to the object
                            if (result.extraProps) {
                                for (const [key, value] of Object.entries(
                                    result.extraProps
                                )) {
                                    // Only apply if property doesn't exist or is empty string
                                    if (!(key in entry) || entry[key] === "") {
                                        entry[key] = value;
                                    }
                                }
                            }

                            // Add synthetic id if specified and not already present
                            if (
                                metaNow.options.syntheticIdPropertyName &&
                                result.syntheticId !== undefined &&
                                !(
                                    metaNow.options.syntheticIdPropertyName in
                                    entry
                                )
                            ) {
                                Object.defineProperty(
                                    entry,
                                    metaNow.options.syntheticIdPropertyName,
                                    {
                                        value: result.syntheticId,
                                        writable: false,
                                        enumerable: true,
                                        configurable: false,
                                    }
                                );
                                // Also record in setObjectIds so key resolution is stable without re-running generator
                                setObjectIds.set(
                                    entry,
                                    String(result.syntheticId)
                                );
                            }
                        }
=======
    return idString;
}
>>>>>>> 6fe34585

/** Create the appropriate proxy (object vs Set) and track its metadata. */
function createProxy<T extends object>(
    target: object,
    root: symbol,
    options: DeepSignalOptions,
    parent?: object,
    key?: PropertyKey,
    isSyntheticId?: boolean
): DeepSignal<T> {
    const handlers = target instanceof Set ? setHandlers : objectHandlers;
    const proxy = new Proxy(target, handlers);
    const meta: ProxyMeta = {
        raw: target,
        parent,
        key,
        isSyntheticId,
        root,
        options,
    };

    proxyToMeta.set(proxy, meta);
    proxySignals.set(proxy, new Map());
    rawToProxy.set(target, proxy);

    return proxy as DeepSignal<T>;
}

/** Normalize a value prior to writes, ensuring nested objects are proxied. */
function ensureValueForWrite(value: any, receiver: any, key: PropertyKey) {
    const rawValue = getRaw(value);
    const proxied = shouldProxy(rawValue)
        ? ensureChildProxy(rawValue, receiver, key)
        : rawValue;
    return { raw: rawValue, proxied };
}

/** Return primitive literals (string/number/boolean) for patch serialization. */
function snapshotLiteral(value: any) {
    if (
        typeof value === "string" ||
        typeof value === "number" ||
        typeof value === "boolean"
    ) {
        return value;
    }
    return undefined;
}

/**
 * Emit a recursive patch sequence for a whole object, array, or set
 * that was added to the deepSignal object.
 *
 */
function emitPatchesForNew(
    value: any,
    meta: ProxyMeta,
    basePath: (string | number)[],
    inSet = false
): DeepPatch[] {
    applyPropGeneratorResult(meta, value, basePath, inSet);
    if (value === null || value === undefined || typeof value !== "object") {
        const literal = snapshotLiteral(value);
        if (literal === undefined) return [];
        return [
            {
                path: basePath,
                op: "add",
                value: literal,
            },
        ];
    }
    const patches: DeepPatch[] = [
        {
            path: basePath,
            op: "add",
            type: value instanceof Set ? "set" : "object",
            value: value instanceof Set ? [] : undefined,
        },
    ];

    // The id property name, usually `@id`
    const idPropName = meta.options.syntheticIdPropertyName!;

    if (idPropName in value) {
        const literal = snapshotLiteral(value[idPropName]);
        if (literal !== undefined) {
            patches.push({
                path: [...basePath, idPropName],
                op: "add",
                value: literal,
            });
        }
    }

    // For array, recurse
    if (Array.isArray(value)) {
        value.forEach((entry, idx) => {
            patches.push(...emitPatchesForNew(entry, meta, [...basePath, idx]));
        });
    } else if (value instanceof Set) {
        const setMeta = ensureSetInfo(meta);
        for (const entry of value) {
            if (entry && typeof entry === "object") {
                const synthetic = assignSyntheticId(
                    meta,
                    entry,
                    basePath,
                    true
                );
                setMeta.objectForId.set(String(synthetic), entry);
                patches.push(
                    ...emitPatchesForNew(
                        entry,
                        meta,
                        [...basePath, synthetic],
                        true
                    )
                );
            } else {
                const literal = snapshotLiteral(entry);
                if (literal !== undefined) {
                    patches.push({
                        path: basePath,
                        op: "add",
                        type: "set",
                        value: [literal],
                    });
                }
            }
        }
    } else {
        Object.keys(value).forEach((childKey) => {
            if (childKey === idPropName) return;
            patches.push(
                ...emitPatchesForNew(value[childKey], meta, [
                    ...basePath,
                    childKey,
                ])
            );
        });
    }
    return patches;
}

/** Proxy handler driving reactivity for plain objects and arrays. */
const objectHandlers: ProxyHandler<any> = {
    get(target, key, receiver) {
        // Handle meta keys
        if (key === RAW_KEY) return getMeta(receiver)?.raw ?? target;
        if (key === META_KEY) return getMeta(receiver);

        // TODO: Why are we doing this?
        if (typeof key === "symbol" && !isReactiveSymbol(key))
            return Reflect.get(target, key, receiver);

        // Get object map from key to signal.
        const signals = ensureSignalMap(receiver);

        // TODO: Why are we doing this?
        // Ensure that target object is signal.
        ensureComputed(signals, target, key, receiver);

        // Add signal if it does not exist already and did not have a getter.
        if (!signals.has(key)) {
            let rawValue = Reflect.get(target, key, receiver);

            if (typeof rawValue === "function")
                return rawValue.bind(receiver ?? target);

            rawValue = shouldProxy(rawValue)
                ? ensureChildProxy(rawValue, receiver, key)
                : rawValue;

            signals.set(key, signal(rawValue));
        }

        // Call and return signal
        const sig = signals.get(key)!;
        return sig();
    },

    set(target, key, value, receiver) {
        // Skip reactivity for symbols.

        if (typeof key === "symbol" && !isReactiveSymbol(key))
            return Reflect.set(target, key, value, receiver);

        const meta = getMeta(receiver);
        if (meta?.options?.readOnlyProps?.includes(String(key))) {
            throw new Error(`Cannot modify readonly property '${String(key)}'`);
        }
        const path = meta ? buildPath(meta, key) : undefined;
        const desc = descriptor(target, key);
        const hasAccessor =
            !!desc &&
            (typeof desc.get === "function" || typeof desc.set === "function");
        const { raw, proxied } = ensureValueForWrite(value, receiver, key);
        const hadKey = Object.prototype.hasOwnProperty.call(target, key);
        const previous = hadKey ? (target as any)[key] : undefined;
        const result = Reflect.set(target, key, raw, receiver);
        if (!hasAccessor) {
            const signals = ensureSignalMap(receiver);
            setSignalValue(signals, key, proxied);
        }
        if (!hadKey) touchIterable(target);
        if (meta && path && typeof raw === "object") {
            initializeObjectTreeIfNoListeners(meta, path, raw, false);
        }
        schedulePatch(meta, () => {
            const resolvedPath = path ?? buildPath(meta, key);
            if (!hadKey || typeof raw === "object") {
                return emitPatchesForNew(raw, meta!, resolvedPath);
            }
            if (snapshotLiteral(raw) === undefined) return undefined;
            return {
                path: resolvedPath,
                op: "add",
                value: raw,
            };
        });
        return result;
    },
    deleteProperty(target, key) {
        if (typeof key === "symbol" && !isReactiveSymbol(key))
            return Reflect.deleteProperty(target, key);
        const receiver = rawToProxy.get(target);
        const meta = receiver ? getMeta(receiver) : undefined;
        const hadKey = Object.prototype.hasOwnProperty.call(target, key);
        const result = Reflect.deleteProperty(target, key);
        if (hadKey) {
            if (receiver && proxySignals.has(receiver)) {
                const signals = proxySignals.get(receiver)!;
                const existing = signals.get(key);
                if (
                    existing &&
                    typeof (existing as WritableSignal).set === "function"
                ) {
                    (existing as WritableSignal).set(undefined);
                }
                signals.delete(key);
            }
            touchIterable(target);
            schedulePatch(meta, () => ({
                path: buildPath(meta, key),
                op: "remove",
            }));
        }
        return result;
    },
    ownKeys(target) {
        const sig = ensureIterableSignal(target);
        sig();
        return Reflect.ownKeys(target);
    },
};

/**
 * Guarantee Set iteration always surfaces proxies, even when raw values were stored.
 */
function ensureEntryProxy(
    receiver: any,
    entry: any,
    syntheticKey: string | number,
    meta: ProxyMeta
) {
    return shouldProxy(entry)
        ? ensureChildProxy(entry, receiver, syntheticKey, true)
        : entry;
}

/** Wrap the underlying Set iterator so each value is proxied before leaving the trap. */
function createSetIterator(
    target: Set<any>,
    receiver: any,
    mapValue: (value: any) => any
) {
    const iterator = target.values();
    return {
        [Symbol.iterator]() {
            return this;
        },
        next() {
            const next = iterator.next();
            if (next.done) return next;
            const meta = getMeta(receiver)!;
            const proxied = ensureEntryProxy(
                receiver,
                next.value,
                assignSyntheticId(meta, next.value, [], true),
                meta
            );
            return {
                value: mapValue(proxied),
                done: false,
            };
        },
    };
}

/** Proxy handler providing deep-signal semantics for native Set instances. */
const setHandlers: ProxyHandler<Set<any>> = {
    get(target, key, receiver) {
        if (key === RAW_KEY) return getMeta(receiver)?.raw ?? target;
        if (key === META_KEY) return getMeta(receiver);
        if (key === "size") {
            const sig = ensureIterableSignal(target);
            sig();
            return target.size;
        }
        if (key === "first") {
            return function first() {
                const iterator = target.values().next();
                if (iterator.done) return undefined;
                const meta = getMeta(receiver)!;
                return ensureEntryProxy(
                    receiver,
                    iterator.value,
                    assignSyntheticId(meta, iterator.value, [], true),
                    meta
                );
            };
        }
        if (key === "getById") {
            return function getById(this: any, id: string | number) {
                const meta = getMeta(receiver);
                if (!meta?.setInfo) return undefined;
                const entry = meta.setInfo.objectForId.get(String(id));
                if (!entry) return undefined;
                return ensureEntryProxy(receiver, entry, String(id), meta);
            };
        }
        if (key === "getBy") {
            return function getBy(
                this: any,
                graphIri: string,
                subjectIri: string
            ) {
                return (this as any).getById(`${graphIri}|${subjectIri}`);
            };
        }
        if (key === "add") {
            return function add(this: any, value: any) {
                const meta = getMeta(receiver)!;
                const containerPath = resolveContainerPath(meta);
                const rawValue = getRaw(value);
                const sizeBefore = target.size;
                const result = target.add(rawValue);
                if (target.size !== sizeBefore) {
                    touchIterable(target);
                    if (rawValue && typeof rawValue === "object") {
                        const synthetic = assignSyntheticId(
                            meta,
                            rawValue,
                            containerPath,
                            true
                        );
                        initializeObjectTreeIfNoListeners(
                            meta,
                            [...containerPath, synthetic],
                            rawValue,
                            true
                        );
                        ensureEntryProxy(receiver, rawValue, synthetic, meta);
                        schedulePatch(meta, () =>
                            emitPatchesForNew(
                                rawValue,
                                meta,
                                [...containerPath, synthetic],
                                true
                            )
                        );
                    } else {
                        const literal = snapshotLiteral(rawValue);
                        if (literal !== undefined) {
                            schedulePatch(meta, () => ({
                                path: containerPath,
                                op: "add",
                                type: "set",
                                value: [literal],
                            }));
                        }
                    }
                }
                return receiver;
            };
        }
        if (key === "delete") {
            return function deleteEntry(this: any, value: any) {
                const meta = getMeta(receiver)!;
                const containerPath = resolveContainerPath(meta);
                const rawValue = getRaw(value);
                const synthetic =
                    rawValue && typeof rawValue === "object"
                        ? ensureSetInfo(meta).idForObject.get(rawValue)
                        : rawValue;
                const existed = target.delete(rawValue);
                if (existed && synthetic !== undefined) {
                    touchIterable(target);
                    if (rawValue && typeof rawValue === "object") {
                        schedulePatch(meta, () => ({
                            path: [...containerPath, synthetic as string],
                            op: "remove",
                        }));
                        if (meta.setInfo) {
                            meta.setInfo.objectForId.delete(String(synthetic));
                            meta.setInfo.idForObject.delete(rawValue);
                        }
                    } else {
                        schedulePatch(meta, () => ({
                            path: containerPath,
                            op: "remove",
                            type: "set",
                            value: rawValue,
                        }));
                    }
                }
                return existed;
            };
        }
        if (key === "clear") {
            return function clear(this: any) {
                const meta = getMeta(receiver)!;
                const containerPath = resolveContainerPath(meta);
                if (meta.setInfo) {
                    meta.setInfo.objectForId.clear();
                    meta.setInfo.idForObject = new WeakMap();
                }
                target.clear();
                touchIterable(target);
                schedulePatch(meta, () => ({
                    path: containerPath,
                    op: "add",
                    type: "set",
                    value: [],
                }));
            };
        }
        if (key === Symbol.iterator) {
            return function iterator(this: any) {
                return createSetIterator(target, receiver, (value) => value);
            };
        }
        if (key === "values" || key === "keys") {
            return function values(this: any) {
                return createSetIterator(target, receiver, (value) => value);
            };
        }
        if (key === "entries") {
            return function entries(this: any) {
                return createSetIterator(target, receiver, (value) => [
                    value,
                    value,
                ]);
            };
        }
        if (key === "forEach") {
            return function forEach(
                this: any,
                callback: (value: any, value2: any, set: Set<any>) => void,
                thisArg?: any
            ) {
                const meta = getMeta(receiver)!;
                target.forEach((entry) => {
                    const proxied = ensureEntryProxy(
                        receiver,
                        entry,
                        assignSyntheticId(meta, entry, [], true),
                        meta
                    );
                    callback.call(thisArg, proxied, proxied, receiver);
                });
            };
        }
        if (key === "has") {
            return function has(this: any, value: any) {
                return target.has(getRaw(value));
            };
        }
        return Reflect.get(target, key, receiver);
    },
};

/** Runtime guard that checks whether a value is a deepSignal proxy. */
export function isDeepSignal(value: any): boolean {
    return !!getMeta(value);
}

/** Raw and meta key. */
type DeepSignalObjectProps<T> = {
    [RAW_KEY]: T;
    [META_KEY]: ProxyMeta;
};

/** Utility functions for sets. */
type DeepSignalSetProps<T> = {
    first(): DeepSignal<T> | undefined;
    getById(id: string | number): DeepSignal<T> | undefined;
    getBy(graphIri: string, subjectIri: string): DeepSignal<T> | undefined;
};

/** Utility functions for sets. */
export type DeepSignalSet<S, T = Set<S>> = Set<DeepSignal<S>> &
    DeepSignalObjectProps<T> & {
        first(): DeepSignal<S> | undefined;
        getById(id: string | number): DeepSignal<S> | undefined;
        getBy(graphIri: string, subjectIri: string): DeepSignal<S> | undefined;
    };

/**
 * The object returned by the @see deepSignal function.
 * It is decorated with utility functions for sets and a
 * `__raw__` prop to get the underlying non-reactive object
 * and `__meta__` prop, to get the internal metadata.
 */
export type DeepSignal<T> = T extends Function
    ? T
    : // Do not re-proxy objects that are already DeepSignals
      T extends DeepSignalObjectProps<any> | DeepSignalObjectProps<any>[]
      ? T
      : T extends Array<infer I>
        ? DeepSignal<I>[]
        : T extends Set<infer S>
          ? DeepSignalSet<S, T>
          : T extends object
            ? { [K in keyof T]: DeepSignal<T[K]> }
            : T;

/**
 * Create a deep reactive proxy for objects, arrays or Sets.
 * Returns the input itself, if it's a deepSignal already.
 * Throws if provided with unsupported input types.
 */
export function deepSignal<T extends object>(
    input: T,
    options?: DeepSignalOptions
): DeepSignal<T> {
    if (isDeepSignal(input)) return input as DeepSignal<T>;

    if (!shouldProxy(input))
        throw new Error("deepSignal() expects an object, array, or Set");

    if (rawToProxy.has(input)) return rawToProxy.get(input);

    const root = Symbol("deepSignalRoot");
    const rootState = {
        options: {
            syntheticIdPropertyName: DEFAULT_SYNTHETIC_ID_PROPERTY_NAME,
            ...options,
        },
        version: 0,
        listeners: new Set<DeepPatchSubscriber>(),
        pending: [],
    };

    rootStates.set(root, rootState);

    const proxy = createProxy(input, root, rootState.options);
    return proxy as DeepSignal<T>;
}

/** Register a deep mutation subscriber for the provided root or proxy. */
export function subscribeDeepMutations(
    root: object | symbol,
    cb: DeepPatchSubscriber
): () => void {
    const rootId = typeof root === "symbol" ? root : getDeepSignalRootId(root);
    if (!rootId)
        throw new Error("subscribeDeepMutations() expects a deepSignal root");
    const state = rootStates.get(rootId);
    if (!state) throw new Error("Unknown deepSignal root");
    state.listeners.add(cb);
    return () => {
        state.listeners.delete(cb);
    };
}

/** Return the root identifier symbol for a deepSignal proxy (if any). */
export function getDeepSignalRootId(value: any): symbol | undefined {
    return getMeta(value)?.root;
}

/** Retrieve the current patch version for a deepSignal root (if tracked). */
export function getDeepSignalVersion(
    root: object | symbol
): number | undefined {
    const rootId = typeof root === "symbol" ? root : getDeepSignalRootId(root);
    if (!rootId) return undefined;
    return rootStates.get(rootId)?.version;
}

/** Mark an object so deepSignal skips proxying it (shallow boundary). */
export function shallow<T extends object>(obj: T): T {
    ignored.add(obj);
    return obj;
}

/** Force a specific synthetic ID to be used for a Set entry prior to insertion. */
export function setSetEntrySyntheticId(obj: object, id: string | number) {
    if (!obj || typeof obj !== "object") return;
    forcedSyntheticIds.set(getRaw(obj) as object, String(id));
}

/** Convenience helper to add an entry to a proxied Set with a pre-defined synthetic ID. */
export function addWithId<T>(set: Set<T>, entry: T, id: string | number): T {
    if (entry && typeof entry === "object") {
        setSetEntrySyntheticId(entry as object, id);
    }
    set.add(entry);
    if (entry && typeof entry === "object") {
        const getter = (set as any)?.getById;
        if (typeof getter === "function") {
            const proxied = getter.call(set, String(id));
            if (proxied) return proxied;
        }
    }
    return entry;
}<|MERGE_RESOLUTION|>--- conflicted
+++ resolved
@@ -8,10 +8,6 @@
 // according to those terms.
 // SPDX-License-Identifier: Apache-2.0 OR MIT
 
-<<<<<<< HEAD
-import { ReactiveFlags } from "./contents";
-=======
->>>>>>> 6fe34585
 import { computed, signal, isSignal } from "./core";
 
 /** Deep mutation emitted from a deepSignal root. */
@@ -341,59 +337,6 @@
     }
 }
 
-<<<<<<< HEAD
-    // Recursively process nested properties
-    if (Array.isArray(val)) {
-        for (let i = 0; i < val.length; i++) {
-            queueDeepPatches(val[i], rootId, [...basePath, i], options);
-        }
-    } else if (val instanceof Set) {
-        for (const entry of val) {
-            // Call propGenerator for object entries in nested Sets
-            if (
-                entry &&
-                typeof entry === "object" &&
-                entry.constructor === Object &&
-                options?.propGenerator
-            ) {
-                const result = options.propGenerator({
-                    path: basePath,
-                    inSet: true,
-                    object: entry,
-                });
-
-                // Apply extraProps to the object
-                if (result.extraProps) {
-                    for (const [key, value] of Object.entries(
-                        result.extraProps
-                    )) {
-                        // Only apply if property doesn't exist or is empty string
-                        if (!(key in entry) || entry[key] === "") {
-                            entry[key] = value;
-                        }
-                    }
-                }
-
-                // Add synthetic id if specified and not already present
-                if (
-                    options.syntheticIdPropertyName &&
-                    result.syntheticId !== undefined &&
-                    !(options.syntheticIdPropertyName in entry)
-                ) {
-                    Object.defineProperty(
-                        entry,
-                        options.syntheticIdPropertyName,
-                        {
-                            value: result.syntheticId,
-                            writable: false,
-                            enumerable: true,
-                            configurable: false,
-                        }
-                    );
-                    // Also record in setObjectIds so key resolution is stable without re-running generator
-                    setObjectIds.set(entry, String(result.syntheticId));
-                }
-=======
 /** Recursively add synthetic IDs/extra props from prop generator. */
 function initializeObjectTree(
     meta: ProxyMeta,
@@ -407,7 +350,6 @@
         value.forEach((entry, idx) => {
             if (entry && typeof entry === "object") {
                 initializeObjectTree(meta, entry, [...basePath, idx], false);
->>>>>>> 6fe34585
             }
         });
         return;
@@ -598,125 +540,8 @@
         });
     }
 
-<<<<<<< HEAD
-// Set-specific access & structural patch emission.
-function getFromSet(
-    raw: Set<any>,
-    key: string | symbol,
-    receiver: object
-): any {
-    const meta = proxyMeta.get(receiver);
-    // Helper to proxy a single entry (object) & assign synthetic id if needed.
-    const ensureEntryProxy = (entry: any) => {
-        if (
-            entry &&
-            typeof entry === "object" &&
-            shouldProxy(entry) &&
-            !objToProxy.has(entry)
-        ) {
-            const synthetic = getSetEntryKey(entry, meta!.options);
-            const childProxy = createProxy(
-                entry,
-                objectHandlers,
-                meta!.root,
-                meta!.options
-            );
-            const childMeta = proxyMeta.get(childProxy)!;
-            childMeta.parent = receiver;
-            childMeta.key = synthetic;
-            childMeta.isSyntheticId = true; // Mark as synthetic ID (should not be escaped)
-            objToProxy.set(entry, childProxy);
-            proxyToRaw.set(childProxy, entry);
-            return childProxy;
-        }
-        if (objToProxy.has(entry)) return objToProxy.get(entry);
-        return entry;
-    };
-    // Pre-pass to ensure any existing non-proxied object entries are proxied (enables deep patches after iteration)
-    if (meta) raw.forEach(ensureEntryProxy);
-
-    if (key === "add" || key === "delete" || key === "clear") {
-        const fn: Function = (raw as any)[key];
-        return function (this: any, ...args: any[]) {
-            // For delete, keep track of the original entry for patch emission
-            const originalEntry = key === "delete" ? args[0] : undefined;
-
-            // For delete, if the argument is a proxy, get the raw object for the actual Set operation
-            if (key === "delete" && args[0] && typeof args[0] === "object") {
-                const rawArg = proxyToRaw.get(args[0]);
-                if (rawArg) {
-                    args = [rawArg];
-                }
-            }
-            const sizeBefore = raw.size;
-            const result = fn.apply(raw, args);
-            if (raw.size !== sizeBefore) {
-                const metaNow = proxyMeta.get(receiver);
-                if (metaNow) {
-                    // For root Set, containerPath is empty; for nested Set, build path from parent
-                    const containerPath =
-                        metaNow.parent !== undefined &&
-                        metaNow.key !== undefined
-                            ? buildPath(metaNow.parent, metaNow.key)
-                            : [];
-                    if (key === "add") {
-                        const entry = args[0];
-
-                        // Call propGenerator for object entries to allow ID generation and extra props
-                        if (
-                            entry &&
-                            typeof entry === "object" &&
-                            entry.constructor === Object &&
-                            metaNow.options?.propGenerator
-                        ) {
-                            const result = metaNow.options.propGenerator({
-                                path: containerPath,
-                                inSet: true,
-                                object: entry,
-                            });
-
-                            // Apply extraProps to the object
-                            if (result.extraProps) {
-                                for (const [key, value] of Object.entries(
-                                    result.extraProps
-                                )) {
-                                    // Only apply if property doesn't exist or is empty string
-                                    if (!(key in entry) || entry[key] === "") {
-                                        entry[key] = value;
-                                    }
-                                }
-                            }
-
-                            // Add synthetic id if specified and not already present
-                            if (
-                                metaNow.options.syntheticIdPropertyName &&
-                                result.syntheticId !== undefined &&
-                                !(
-                                    metaNow.options.syntheticIdPropertyName in
-                                    entry
-                                )
-                            ) {
-                                Object.defineProperty(
-                                    entry,
-                                    metaNow.options.syntheticIdPropertyName,
-                                    {
-                                        value: result.syntheticId,
-                                        writable: false,
-                                        enumerable: true,
-                                        configurable: false,
-                                    }
-                                );
-                                // Also record in setObjectIds so key resolution is stable without re-running generator
-                                setObjectIds.set(
-                                    entry,
-                                    String(result.syntheticId)
-                                );
-                            }
-                        }
-=======
     return idString;
 }
->>>>>>> 6fe34585
 
 /** Create the appropriate proxy (object vs Set) and track its metadata. */
 function createProxy<T extends object>(
