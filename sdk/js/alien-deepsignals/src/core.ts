--- conflicted
+++ resolved
@@ -8,13 +8,8 @@
 // according to those terms.
 // SPDX-License-Identifier: Apache-2.0 OR MIT
 
-<<<<<<< HEAD
-
-/** Lightweight façade adding ergonomic helpers (.value/.peek/.get/.set) to native alien-signals function signals. */
-=======
 /** Lightweight facade adding ergonomic helpers (.value/.peek/.get/.set) to native alien-signals function signals. */
 
->>>>>>> 6fe34585
 // Native re-exports for advanced usage.
 export {
     signal as _rawSignal,
