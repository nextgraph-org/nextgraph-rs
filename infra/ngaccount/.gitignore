log
<<<<<<< HEAD
.env
=======
.env.local
>>>>>>> 6fe34585
<|MERGE_RESOLUTION|>--- conflicted
+++ resolved
@@ -1,6 +1,3 @@
 log
-<<<<<<< HEAD
 .env
-=======
-.env.local
->>>>>>> 6fe34585
+.env.local