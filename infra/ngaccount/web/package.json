{
  "name": "@ng-org/account-web",
  "private": true,
  "version": "0.1.2",
  "type": "module",
  "scripts": {
    "dev": "cross-env NG_ACCOUNT_DOMAIN=test.com vite",
    "devenv": "vite",
    "buildtest": "cross-env NG_ACCOUNT_DOMAIN=test.com vite build --base=./",
    "build": "vite build --base=./",
    "preview": "vite preview"
  },
  "dependencies": {
<<<<<<< HEAD
    "@tauri-apps/api": "2.9.0",
=======
    "@tauri-apps/api": "^2.9.0",
>>>>>>> 19cf6f7d
    "flowbite": "^1.6.5",
    "flowbite-svelte": "^0.37.1",
    "svelte-spa-router": "^3.3.0"
  },
  "devDependencies": {
    "@sveltejs/vite-plugin-svelte": "^2.0.4",
    "autoprefixer": "^10.4.14",
    "cross-env": "^7.0.3",
    "postcss": "^8.4.23",
    "postcss-load-config": "^4.0.1",
    "svelte": "^3.58.0",
    "svelte-preprocess": "^5.0.3",
    "tailwindcss": "^3.3.1",
    "vite": "^4.3.9",
    "vite-plugin-svelte-svg": "^2.2.1"
  }
}<|MERGE_RESOLUTION|>--- conflicted
+++ resolved
@@ -11,11 +11,7 @@
     "preview": "vite preview"
   },
   "dependencies": {
-<<<<<<< HEAD
-    "@tauri-apps/api": "2.9.0",
-=======
     "@tauri-apps/api": "^2.9.0",
->>>>>>> 19cf6f7d
     "flowbite": "^1.6.5",
     "flowbite-svelte": "^0.37.1",
     "svelte-spa-router": "^3.3.0"
