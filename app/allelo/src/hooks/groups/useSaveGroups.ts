import {useCallback, useState} from 'react';
import {useNextGraphAuth} from '@/lib/nextgraph';
import {NextGraphAuth} from "@/types/nextgraph";
import {GroupMembership, SocialGroup} from "@/.orm/shapes/group.typings";
import {useShape} from "@ng-org/orm/react";
import {SocialGroupShapeType} from "@/.orm/shapes/group.shapeTypes.ts";

interface UseSaveGroupsReturn {
  createGroup: (group: Partial<SocialGroup>, membersNuris: string[], adminNuri: string) => Promise<string>;
  isLoading: boolean;
  error: string | null;
}

export function useSaveGroups(): UseSaveGroupsReturn {
  const [isLoading, setIsLoading] = useState(false);
  const [error, setError] = useState<string | null>(null);

  const nextGraphAuth = useNextGraphAuth();
  const {session} = nextGraphAuth || {} as NextGraphAuth;

  const groups = useShape(SocialGroupShapeType);


<<<<<<< HEAD
  const createGroup = useCallback(async (group: Partial<SocialGroup>): Promise<string> => {
=======
  function generateUri(base: string) {
    return base.substring(0, 9 + 44);
  }

  const createGroup = useCallback(async (group: Partial<SocialGroup>, membersNuris: string[], adminNuri: string): Promise<string> => {
>>>>>>> dc654e63
    if (!session || !session.ng) {
      const errorMsg = 'No active session available';
      setError(errorMsg);
      throw new Error(errorMsg);
    }

    setIsLoading(true);
    setError(null);

    try {
      const docId = await session.ng.doc_create(
        session.sessionId,
        "Graph",
        "data:graph",
        "store"
      );

<<<<<<< HEAD
      if (group.hasMember && group.hasAdmin) {
        group.hasMember = new Set([...group.hasMember, ...group.hasAdmin]);
      }
=======
      const id = generateUri(docId);

      const members: GroupMembership[] = membersNuris.map(nuri => {
        return {
          "@id": "",
          "@graph": "",
          contactId: nuri,
          memberStatus: "did:ng:k:contact:memberStatus#invited"
        }
      });
>>>>>>> dc654e63

      members.push({
        "@id": "",
        "@graph": "",
        contactId: adminNuri,
        memberStatus: "did:ng:k:contact:memberStatus#joined",
        isAdmin: true,
      })

      const groupObj: SocialGroup = {
        "@graph": docId,
        "@id": "",
        "@type": "did:ng:x:social:group#Group",
        "title": group.title ?? "",
        "description": group.description,
        "tag": group.tag,
        "hasMember": new Set(members),
      }

      groups?.add(groupObj);

      return docId;
    } catch (err) {
      const errorMsg = err instanceof Error ? err.message : 'Failed to create group';
      setError(errorMsg);
      throw err;
    } finally {
      setIsLoading(false);
    }
  }, [groups, session]);

  return {
    createGroup,
    isLoading,
    error
  };
}<|MERGE_RESOLUTION|>--- conflicted
+++ resolved
@@ -21,15 +21,12 @@
   const groups = useShape(SocialGroupShapeType);
 
 
-<<<<<<< HEAD
-  const createGroup = useCallback(async (group: Partial<SocialGroup>): Promise<string> => {
-=======
+
   function generateUri(base: string) {
     return base.substring(0, 9 + 44);
   }
 
   const createGroup = useCallback(async (group: Partial<SocialGroup>, membersNuris: string[], adminNuri: string): Promise<string> => {
->>>>>>> dc654e63
     if (!session || !session.ng) {
       const errorMsg = 'No active session available';
       setError(errorMsg);
@@ -47,11 +44,6 @@
         "store"
       );
 
-<<<<<<< HEAD
-      if (group.hasMember && group.hasAdmin) {
-        group.hasMember = new Set([...group.hasMember, ...group.hasAdmin]);
-      }
-=======
       const id = generateUri(docId);
 
       const members: GroupMembership[] = membersNuris.map(nuri => {
@@ -62,7 +54,6 @@
           memberStatus: "did:ng:k:contact:memberStatus#invited"
         }
       });
->>>>>>> dc654e63
 
       members.push({
         "@id": "",
