--- conflicted
+++ resolved
@@ -66,13 +66,8 @@
 
       const groupObj: SocialGroup = {
         "@graph": docId,
-<<<<<<< HEAD
         "@id": id,
         "@type": new Set(["did:ng:x:social:group#Group"]),
-=======
-        "@id": "",
-        "@type": "did:ng:x:social:group#Group",
->>>>>>> 78749db7
         "title": group.title ?? "",
         "description": group.description,
         "hasMember": new Set(members),
