--- conflicted
+++ resolved
@@ -70,11 +70,7 @@
               });
             }
           };
-<<<<<<< HEAD
-      //if (location.pathname != "/wallet/create") navigate("/wallet/login")
-=======
-      if (!location.pathname.startsWith("/wallet/create") && !location.pathname.startsWith("/i") ) navigate("/wallet/login")
->>>>>>> 1e30c44a
+      //if (!location.pathname.startsWith("/wallet/create") && !location.pathname.startsWith("/i") ) navigate("/wallet/login")
       
     }, []);
       
