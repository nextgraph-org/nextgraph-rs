import {useMemo, useState} from 'react';
import {
  ContactListHeader,
} from '@/components/contacts';
import {ContactMapTab} from '@/components/contacts/ContactMapTab';
import {ContactListTab} from '@/components/contacts/ContactListTab';
import {ContactNetworkTab} from '@/components/contacts/ContactNetworkTab';
import {useSearchParams} from 'react-router-dom';
import {TabItem, TabManager} from "@/components/ui/TabManager/TabManager.tsx";
import {Box, List} from '@mui/material';
import {Hub, Map} from '@mui/icons-material';

const ContactListPage = () => {
  const [manageMode, setManageMode] = useState(false);
  const [searchParams] = useSearchParams();

<<<<<<< HEAD
  //useNetworkGraph({maxNodes: 30});

=======
>>>>>>> dbcbd5fe
  const mode = searchParams.get('mode');

  const [tabValue, setTabValue] = useState<number>(0);

  const tabItems = useMemo<TabItem[]>(
    () => [
      {label: "List", icon: <List/>, content: <ContactListTab manageMode={manageMode}/>},
      //{label: "Network", icon: <Hub/>, content: <ContactNetworkTab/>},
      {label: "Map", icon: <Map/>, content: <ContactMapTab/>},
    ],
    [manageMode]
  );
  return <Box sx={{
    width: '100%',
    height: tabValue === 1 || tabValue === 2 ? '100%' : '100%',
    maxWidth: {xs: '100vw', md: '100%'},
    boxSizing: 'border-box',
    mx: {xs: 0, md: 'auto'},
    display: 'flex',
    flexDirection: 'column',
    overflow: 'auto',
  }}>
    <ContactListHeader
      mode={mode}
      manageMode={manageMode}
      setManageMode={setManageMode}
      currentTab={tabValue}
    />
    <TabManager tabItems={tabItems} onChange={setTabValue}/>
  </Box>
};

export default ContactListPage;<|MERGE_RESOLUTION|>--- conflicted
+++ resolved
@@ -14,11 +14,6 @@
   const [manageMode, setManageMode] = useState(false);
   const [searchParams] = useSearchParams();
 
-<<<<<<< HEAD
-  //useNetworkGraph({maxNodes: 30});
-
-=======
->>>>>>> dbcbd5fe
   const mode = searchParams.get('mode');
 
   const [tabValue, setTabValue] = useState<number>(0);
