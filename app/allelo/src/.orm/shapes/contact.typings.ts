--- conflicted
+++ resolved
@@ -173,7 +173,7 @@
   /**
    * Original IRI: did:ng:x:contact#naoStatus
    */
-  naoStatus?: string;
+  naoStatus?: NaoStatus;
   /**
    * Original IRI: did:ng:x:contact#invitedAt
    */
@@ -1718,8 +1718,6 @@
 }
 
 /**
-<<<<<<< HEAD
-=======
  * NaoStatus Type
  */
 export interface NaoStatus {
@@ -1752,7 +1750,6 @@
 }
 
 /**
->>>>>>> 52c91211
  * InvitedAt Type
  */
 export interface InvitedAt {
