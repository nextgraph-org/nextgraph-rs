import {forwardRef, useState} from 'react';
import {
  Typography,
  Box,
  Grid,
  Card,
  CardContent,
  Button,
  Dialog,
  DialogTitle,
  DialogContent,
  DialogActions,
  Link,
  IconButton,
  Collapse,
} from '@mui/material';
import {
  UilEdit,
  UilCheckCircle,
  UilAngleUp, UilAngleDown,
} from '@iconscout/react-unicons';
import type {ProfileSectionProps} from '../types';
import {useNavigate} from "react-router-dom";
import {FormPhoneField} from "@/components/ui/FormPhoneField/FormPhoneField";
import {resolveFrom} from "@/utils/socialContact/contactUtils.ts";
import {PropertyWithSources} from "@/components/contacts/PropertyWithSources";
import {MultiPropertyWithVisibility} from "@/components/contacts/MultiPropertyWithVisibility";
import {defaultTemplates, renderTemplate} from "@/utils/templateRenderer.ts";
import {ContactTags} from "@/components/contacts";
import {ContactAvatarUpload} from "@/components/contacts/ContactAvatarUpload";

export const ProfileSection = forwardRef<HTMLDivElement, ProfileSectionProps>(
  ({initialProfileData, resource}, ref) => {
    const navigate = useNavigate();

    const [isEditing, setIsEditing] = useState(false);
    const [showGreencheckDialog, setShowGreencheckDialog] = useState(false);
    const [showNameDetails, setShowNameDetails] = useState(false);
    const [greencheckData, setGreencheckData] = useState({
      phone: '',
    });
    const [valid, setValid] = useState<boolean>(false);

    const name = resolveFrom(initialProfileData, 'name');
    const displayName = name?.value || renderTemplate(defaultTemplates.contactName, name);

    const avatar = resolveFrom(initialProfileData, 'photo');

    const handleEdit = () => {
      setIsEditing(true);
      setShowNameDetails(true);
    };

    const handleSave = () => {
      setIsEditing(false);
      setShowNameDetails(false);
    };

    const handleGreencheckConnect = () => {
      setShowGreencheckDialog(true);
    };

    const handleGreencheckSubmit = () => {
      navigate('/verify-phone/' + greencheckData.phone)
    };

    return (
      <Box ref={ref} sx={{position: 'relative'}}>
<<<<<<< HEAD
        <Card>
          <CardContent>
            {/* Header with Avatar on mobile, title on desktop */}
            <Box sx={{display: 'flex', justifyContent: 'space-between', alignItems: 'center', mb: 3}}>
              <Typography variant="h6" sx={{fontWeight: 600}}>
                Profile Information
              </Typography>
              <Box sx={{display: {xs: 'block', md: 'none'}}}>
                <ContactAvatarUpload contactNuri={resource.uri} initial={displayName} photoNuri={avatar?.photoIRI?.["@id"]}
                                     isEditing={isEditing} forProfile={true}/>
              </Box>
            </Box>

=======
>>>>>>> 0ea1128b
            <Grid container spacing={3}>
              {/* Left side - Avatar and basic info */}
              <Grid size={{xs: 12, md: 4}}>
                  <Box sx={{
                    display: 'flex',
                    gap: 2,
                    alignItems: "center"
                  }}>
<<<<<<< HEAD
                    <ContactAvatarUpload contactNuri={resource.uri} initial={displayName}
                                         photoNuri={avatar?.photoIRI?.["@id"]} isEditing={isEditing} forProfile={true}/>
                  </Box>
=======
                    <Avatar
                      sx={{
                        width: {xs: 100, md: 120,},
                        height: {xs: 100, md: 120,},
                        mb: 2,
                        bgcolor: 'primary.main',
                        fontSize: '3rem'
                      }}
                      alt="Profile"
                      src={avatar?.value}
                    >
                      {displayName?.charAt(0)}
                    </Avatar>
>>>>>>> 0ea1128b
                  <Box sx={{
                    display: "flex",
                    flexDirection: "row",
                    justifyContent: "start",
                    alignItems: "start",
                    width: {xs: '100%', md: 'auto'},
                    cursor: 'pointer',
                    '&:hover .name-caret': {
                      color: 'primary.main',
                    }
                  }}
                  onClick={() => setShowNameDetails(!showNameDetails)}
                  >
                    <PropertyWithSources
                      propertyKey={"name"}
                      textVariant={"h6"}
                      contact={initialProfileData}
                      isEditing={isEditing}
                      label={"Full name"}
                      hideLabel={true}
                      template={defaultTemplates.contactName}
                      resource={resource}
                    />
                    <IconButton
                      className="name-caret"
                      sx={{
                        padding: 0,
                        ml: 1,
                        color: 'text.primary',
                        '&:hover': {
                          backgroundColor: 'transparent',
                        }
                      }}
                      disableRipple
                    >{showNameDetails ? <UilAngleUp size="24"/> : <UilAngleDown size="24"/>}
                    </IconButton>
                  </Box>

                </Box>
                <Collapse in={showNameDetails}>
                  <Box sx={{
                    mt: 1,
                    ml: {xs: 2, md: 3},
                    width: {xs: '100%', md: 'auto'},
                  }}>
                    <PropertyWithSources
                      propertyKey={"name"}
                      subKey={"firstName"}
                      textVariant={"body1"}
                      contact={initialProfileData}
                      isEditing={isEditing}
                      label={"First name"}
                      hideSources={true}
                      resource={resource}
                    />
                    <PropertyWithSources
                      propertyKey={"name"}
                      subKey={"middleName"}
                      textVariant={"body1"}
                      contact={initialProfileData}
                      isEditing={isEditing}
                      label={"Middle name"}
                      hideSources={true}
                      resource={resource}
                    />
                    <PropertyWithSources
                      propertyKey={"name"}
                      subKey={"familyName"}
                      textVariant={"body1"}
                      contact={initialProfileData}
                      isEditing={isEditing}
                      label={"Last name"}
                      hideSources={true}
                      resource={resource}
                    />
                    <PropertyWithSources
                      propertyKey={"name"}
                      subKey={"honorificPrefix"}
                      textVariant={"body1"}
                      contact={initialProfileData}
                      isEditing={isEditing}
                      label={"Honorific prefix"}
                      hideSources={true}
                      resource={resource}
                    />
                    <PropertyWithSources
                      propertyKey={"name"}
                      subKey={"honorificSuffix"}
                      textVariant={"body1"}
                      contact={initialProfileData}
                      isEditing={isEditing}
                      label={"Honorific suffix"}
                      hideSources={true}
                      resource={resource}
                    />
                  </Box>
                </Collapse>
                <Box sx={{
                  width: {xs: '100%', md: 'auto'},
                  mt: {xs: 1, md: 0}
                }}>
                  <PropertyWithSources
                    propertyKey={"headline"}
                    label={"Headline"}
                    hideLabel={true}
                    textVariant={"body2"}
                    contact={initialProfileData}
                    isEditing={isEditing}
                    template={defaultTemplates.headline}
                    templateProperty={"organization"}
                    resource={resource}
                  />
                </Box>
                <Box>
                  <ContactTags contact={initialProfileData} resource={resource}/>
                </Box>
              </Grid>

              {/* Right side - Contact and social info */}
              <Grid size={{xs: 12, md: 8}}>
                <Box sx={{display: 'flex', flexDirection: 'column', gap: 2}}>
                  {/* Basic contact info */}
                  <Grid container spacing={2}>
                    <Grid size={{xs: 12, sm: 6}}>
                      <MultiPropertyWithVisibility
                        label={"Email"}
                        hideIcon={true}
                        propertyKey={"email"}
                        contact={initialProfileData}
                        isEditing={isEditing}
                        validateType={"email"}
                        resource={resource}
                      />
                    </Grid>
                    <Grid size={{xs: 12, sm: 6}}>
                      <MultiPropertyWithVisibility
                        label={"Phone"}
                        hideIcon={true}
                        propertyKey={"phoneNumber"}
                        contact={initialProfileData}
                        isEditing={isEditing}
                        validateType={"phone"}
                        resource={resource}
                        required={false}
                      />
                    </Grid>
                    <Grid size={{xs: 12, sm: 6}}>
                      <MultiPropertyWithVisibility
                        label={"Location"}
                        hideIcon={true}
                        propertyKey={"address"}
                        contact={initialProfileData}
                        isEditing={isEditing}
                        validateType={"text"}
                        variant={"addresses"}
                        resource={resource}
                      />
                    </Grid>
                    <Grid size={{xs: 12, sm: 6}}>
                      <MultiPropertyWithVisibility
                        label={"Website"}
                        hideIcon={true}
                        propertyKey={"url"}
                        contact={initialProfileData}
                        isEditing={isEditing}
                        validateType={"url"}
                        variant={"url"}
                        resource={resource}
                      />
                    </Grid>
                  </Grid>

                  {/* Bio */}
                  <Box>
                    <PropertyWithSources
                      label={"Bio"}
                      hideIcon={true}
                      propertyKey={"biography"}
                      contact={initialProfileData}
                      isEditing={isEditing}
                      isMultiline={true}
                      resource={resource}
                    />
                  </Box>

                  <Box>
                    <MultiPropertyWithVisibility
                      label={"Social Networks"}
                      hideIcon={true}
                      propertyKey={"account"}
                      variant={"accounts"}
                      contact={initialProfileData}
                      isEditing={isEditing}
                      validateType={"text"}
                      resource={resource}
                    />
                  </Box>

                  {/* Greencheck Section - only show in edit mode */}
                  {isEditing && (
                    <Box sx={{mt: 2}}>
                      <Card sx={{backgroundColor: 'grey.50', border: '1px solid', borderColor: 'grey.200'}}>
                        <CardContent sx={{py: 2}}>
                          <Box sx={{display: 'flex', alignItems: 'center', justifyContent: 'space-between'}}>
                            <Box>
                              <Box sx={{display: 'flex', alignItems: 'center', gap: 1, mb: 0.5}}>
                                <UilCheckCircle size="20" style={{color: 'inherit'}}/>
                                <Typography variant="body2" sx={{fontWeight: 600}}>
                                  Claim other accounts via Greencheck
                                </Typography>
                              </Box>
                              <Typography variant="caption" color="text.secondary" sx={{display: 'block'}}>
                                Verify and import your profiles from other platforms
                              </Typography>
                            </Box>
                            <Button
                              variant="contained"
                              size="small"
                              onClick={handleGreencheckConnect}
                              sx={{ml: 2}}
                            >
                              Connect
                            </Button>
                          </Box>
                          <Link
                            href="https://greencheck.world/about"
                            target="_blank"
                            rel="noopener noreferrer"
                            sx={{
                              fontSize: '0.875rem',
                              fontWeight: 600,
                              display: 'inline-block',
                              mt: 2
                            }}
                          >
                            Learn more about Greencheck →
                          </Link>
                        </CardContent>
                      </Card>
                    </Box>
                  )}
                </Box>
              </Grid>
            </Grid>

        <Box sx={{
          display: {xs: 'block', md: 'block'},
          position: 'fixed',
          top: 10,
          right: 16,
          zIndex: 1000,
        }}>
          {!isEditing ? (
            <Button
              variant="contained"
              startIcon={<UilEdit size="20"/>}
              onClick={handleEdit}
            >
              Edit
            </Button>
          ) : (
            <Button
              variant="contained"
              startIcon={<UilEdit size="20"/>}
              onClick={handleSave}
            >
              Done editing
            </Button>
          )}
        </Box>

        {/* Greencheck Connection Dialog */}
        <Dialog open={showGreencheckDialog} onClose={() => setShowGreencheckDialog(false)} maxWidth="sm" fullWidth>
          <DialogTitle>Connect to Greencheck</DialogTitle>
          <DialogContent>
            <Typography variant="body2" color="text.secondary" sx={{mb: 3}}>
              Enter your details to verify and claim your accounts from other platforms via Greencheck.
            </Typography>

            <Box sx={{display: 'flex', flexDirection: 'column', gap: 2, pt: 1}}>
              <FormPhoneField
                fullWidth
                label="Phone number"
                value={greencheckData.phone}
                onChange={(e) => {
                  setValid(e.isValid);
                  setGreencheckData(prev => ({...prev, phone: e.target.value}))
                }}
                required
              />
            </Box>

            <Box sx={{
              mt: 3,
              p: 2,
              backgroundColor: 'info.50',
              borderRadius: 1,
              border: '1px solid',
              borderColor: 'info.200'
            }}>
              <Typography variant="caption" color="text.secondary">
                <strong>Note:</strong> Greencheck will verify your identity and help you claim profiles from LinkedIn,
                Twitter, Facebook, and other platforms.
              </Typography>
            </Box>
          </DialogContent>
          <DialogActions>
            <Button onClick={() => setShowGreencheckDialog(false)}>Cancel</Button>
            <Button
              variant="contained"
              onClick={handleGreencheckSubmit}
              disabled={!valid || greencheckData.phone.trim() === ""}
            >
              Connect to Greencheck
            </Button>
          </DialogActions>
        </Dialog>
      </Box>
    );
  }
);

ProfileSection.displayName = 'ProfileSection';<|MERGE_RESOLUTION|>--- conflicted
+++ resolved
@@ -5,6 +5,7 @@
   Grid,
   Card,
   CardContent,
+  Avatar,
   Button,
   Dialog,
   DialogTitle,
@@ -27,7 +28,6 @@
 import {MultiPropertyWithVisibility} from "@/components/contacts/MultiPropertyWithVisibility";
 import {defaultTemplates, renderTemplate} from "@/utils/templateRenderer.ts";
 import {ContactTags} from "@/components/contacts";
-import {ContactAvatarUpload} from "@/components/contacts/ContactAvatarUpload";
 
 export const ProfileSection = forwardRef<HTMLDivElement, ProfileSectionProps>(
   ({initialProfileData, resource}, ref) => {
@@ -66,22 +66,6 @@
 
     return (
       <Box ref={ref} sx={{position: 'relative'}}>
-<<<<<<< HEAD
-        <Card>
-          <CardContent>
-            {/* Header with Avatar on mobile, title on desktop */}
-            <Box sx={{display: 'flex', justifyContent: 'space-between', alignItems: 'center', mb: 3}}>
-              <Typography variant="h6" sx={{fontWeight: 600}}>
-                Profile Information
-              </Typography>
-              <Box sx={{display: {xs: 'block', md: 'none'}}}>
-                <ContactAvatarUpload contactNuri={resource.uri} initial={displayName} photoNuri={avatar?.photoIRI?.["@id"]}
-                                     isEditing={isEditing} forProfile={true}/>
-              </Box>
-            </Box>
-
-=======
->>>>>>> 0ea1128b
             <Grid container spacing={3}>
               {/* Left side - Avatar and basic info */}
               <Grid size={{xs: 12, md: 4}}>
@@ -90,11 +74,6 @@
                     gap: 2,
                     alignItems: "center"
                   }}>
-<<<<<<< HEAD
-                    <ContactAvatarUpload contactNuri={resource.uri} initial={displayName}
-                                         photoNuri={avatar?.photoIRI?.["@id"]} isEditing={isEditing} forProfile={true}/>
-                  </Box>
-=======
                     <Avatar
                       sx={{
                         width: {xs: 100, md: 120,},
@@ -108,7 +87,6 @@
                     >
                       {displayName?.charAt(0)}
                     </Avatar>
->>>>>>> 0ea1128b
                   <Box sx={{
                     display: "flex",
                     flexDirection: "row",
