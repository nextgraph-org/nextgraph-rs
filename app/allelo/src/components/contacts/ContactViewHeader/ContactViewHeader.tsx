--- conflicted
+++ resolved
@@ -47,13 +47,8 @@
     const {getCategoryIcon, getCategoryById} = useRCardsConfigs();
     const {getRCardById} = useGetRCards();
 
-<<<<<<< HEAD
     const getNaoStatusIndicator = useCallback((contact: SocialContact) => {
-      switch (contact.naoStatus?.value) {
-=======
-    const getNaoStatusIndicator = useCallback((contact: Contact) => {
       switch (contact.naoStatus) {
->>>>>>> 8e336b91
         case 'member':
           return {
             icon: <UilShieldCheck size="20"/>,
