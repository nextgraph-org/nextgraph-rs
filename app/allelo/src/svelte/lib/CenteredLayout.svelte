--- conflicted
+++ resolved
@@ -29,32 +29,10 @@
         }
     };
 
-<<<<<<< HEAD
-  const selectLang = async (lang) => {
-    locale.set(lang);
-    changingLang = false;
-    await tick();
-    scrollToTop();
-  };
-
-  let tauri_platform = import.meta.env.TAURI_ENV_PLATFORM;
-
-  const displayPopup = async (url, title) => {
-    if (!tauri_platform || tauri_platform == "android" || tauri_platform == "ios") {
-      window.open(url, "_blank").focus();
-    } else {
-      await ng.open_window(url, "viewer", title);
-    }
-  };
-
-  const displayNextgraphOrg = async () => {
-    await displayPopup("https://nextgraph.org", "NextGraph.org");
-  };
-=======
     const displayNextgraphOrg = async () => {
         await displayPopup("https://nextgraph.org", "NextGraph.org");
     };
->>>>>>> e29d576f
+
 </script>
 
 <div class="centered" bind:this={top}>
