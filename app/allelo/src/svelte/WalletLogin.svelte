--- conflicted
+++ resolved
@@ -495,11 +495,7 @@
               variant="outlined"
               class="mui-button-outlined form-button action-button"
               type="button"
-<<<<<<< HEAD
-              style="min-height: 50px"
-=======
-              style="font-size: 1.25rem!important; height:57px;"
->>>>>>> ecef3b61
+              style="min-height: 50px; font-size: 1.25rem!important; height:57px;"
               onclick={() => {
               document.getElementById("import_wallet_file").click();
             }}
@@ -528,10 +524,7 @@
                 tabindex="-1"
                 style="font-size: 1.25rem!important; height:57px; width: 100%;"
                 class="mui-button-outlined form-button action-button"
-<<<<<<< HEAD
                 style="width: 100%; min-height: 50px"
-=======
->>>>>>> ecef3b61
             >
               <Icon class="button-icon">
                 <QrCode tabindex="-1" aria-hidden="true"/>
@@ -544,11 +537,7 @@
                 variant="outlined"
                 tabindex="-1"
                 class="mui-button-outlined form-button action-button"
-<<<<<<< HEAD
-                style="width: 100%; min-height: 50px"
-=======
                 style="font-size: 1.25rem!important; height:57px; width: 100%;"
->>>>>>> ecef3b61
             >
               <Icon class="button-icon">
                 <svg
@@ -575,11 +564,7 @@
                   variant="unelevated"
                   tabindex="-1"
                   class="mui-button-primary form-button action-button"
-<<<<<<< HEAD
-                  style="width: 100%; min-height: 50px"
-=======
                   style="font-size: 1.25rem!important; height:57px; width: 100%;"
->>>>>>> ecef3b61
               >
                 <Icon class="button-icon">
                   <svg
