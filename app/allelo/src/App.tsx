--- conflicted
+++ resolved
@@ -1,8 +1,5 @@
-<<<<<<< HEAD
 import { HashRouter as Router, Routes, Route, Navigate, Outlet } from "react-router-dom";
-=======
 import { HashRouter as Router, Routes, Route, Navigate, useParams } from 'react-router-dom';
->>>>>>> 1e30c44a
 import React, { useCallback, useEffect, useMemo, useState } from "react";
 import { ThemeProvider } from '@mui/material/styles';
 import CssBaseline from '@mui/material/CssBaseline';
@@ -44,7 +41,6 @@
 
 const theme = createAppTheme('light');
 
-<<<<<<< HEAD
 const ProtectedRoute =
   ({ children, hasSession, redirectPath = "/wallet/login" }: {
     children?: React.ReactNode,
@@ -56,12 +52,11 @@
     }
     return children ? children : <Outlet />;
   };
-=======
+
 const InviteRedirect = () => {
   const { inviteCode } = useParams();
   return <Navigate to={`/wallet/create?i=${inviteCode}`} replace />;
 };
->>>>>>> 1e30c44a
 
 const AppRoutes = () => {
   // Convert the Svelte components to React components
