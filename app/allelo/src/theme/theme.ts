import { createTheme, alpha } from '@mui/material/styles';
import type { PaletteMode } from '@mui/material';

// Custom color palette from Figma design
const colors = {
  primary: {
    50: '#f0f3ff',
    100: '#e0e6ff',
    200: '#c6d2ff',
    300: '#a8b9ff',
    400: '#8a9eff',
    500: '#546DF9', // Main brand color (primary gradient start)
    600: '#4c5fe0',
    700: '#4351c7',
    800: '#3b43ae',
    900: '#333595',
    gradient: 'linear-gradient(90deg, #546DF9 0%, #E34E89 50%, #EE8823 99.52%)',
    gradientAlt: 'linear-gradient(92.8deg, #4C6FFF 3.54%, #E6498D 54.82%, #F19C00 109.38%)',
    badge: '#5435D9',
    badgeBg: '#DCD5FF',
  },
  secondary: {
    50: '#fef0f9',
    100: '#fde1f3',
    200: '#fbc3e7',
    300: '#f8a5db',
    400: '#f587cf',
    500: '#E34E89', // Accent color (primary gradient middle)
    600: '#cc467b',
    700: '#b53e6d',
    800: '#9e365f',
    900: '#872e51',
  },
  neutral: {
    0: '#FFFFFF',
    5: '#F8FAFB',
    10: '#F5F7F8',
    20: '#F5F7F9',
    25: '#F9F8FD',
    30: '#D8DFE3',
    40: '#DFE4EC',
    45: '#E6E9EB',
    50: '#94A0A7',
    60: '#727272',
    70: '#3A474F',
    80: '#495965',
    90: '#616161',
    100: '#1F2C34', // Primary text
    110: '#141414',
  },
  success: {
    50: '#e6f9f0',
    100: '#ccf3e1',
    200: '#99e7c3',
    300: '#66dba5',
    400: '#56E8A7', // Success bright (from Figma)
    500: '#09C26F',
    600: '#0D7744',
    700: '#007A7B',
    800: '#005a5b',
    900: '#003d3e',
  },
  warning: {
    50: '#fff8e5',
    100: '#fff1cc',
    200: '#ffe399',
    300: '#ffd666',
    400: '#ffc833',
    500: '#FFAB00',
    600: '#ee8823', // Tertiary gradient color
    700: '#ed7c37',
    800: '#f18636',
    900: '#c70a9b',
  },
  error: {
    50: '#ffe8e8',
    100: '#ffd1d1',
    200: '#ffa3a3',
    300: '#ff7575',
    400: '#ff4747',
    500: '#D90034',
    600: '#B3261E',
    700: '#95162A', // Alert foreground
    800: '#771c21',
    900: '#5a151a',
  },
  accent: {
    lavender: '#7876E0',
    purple: '#46359D',
    violet: '#6852D6',
    blue: '#3C60F4',
    cyan: '#00C0CC', // Focus bright
    gray: '#C4C4C4',
  },
};

// Enhanced theme configuration
export const createAppTheme = (mode: PaletteMode) => {
  const isDark = mode === 'dark';

  return createTheme({
    palette: {
      mode,
      primary: {
        main: colors.primary[500],
        light: colors.primary[300],
        dark: colors.primary[700],
        contrastText: '#ffffff',
      },
      secondary: {
        main: colors.secondary[500],
        light: colors.secondary[300],
        dark: colors.secondary[700],
        contrastText: '#ffffff',
      },
      success: {
        main: colors.success[500],
        light: colors.success[300],
        dark: colors.success[700],
      },
      warning: {
        main: colors.warning[500],
        light: colors.warning[300],
        dark: colors.warning[700],
      },
      error: {
        main: colors.error[500],
        light: colors.error[300],
        dark: colors.error[700],
      },
      background: {
        default: isDark ? '#0a1929' : colors.neutral[10],
        paper: isDark ? '#1e293b' : colors.neutral[0],
      },
      text: {
        primary: isDark ? '#e2e8f0' : colors.neutral[100],
        secondary: isDark ? '#94a3b8' : colors.neutral[70],
      },
      divider: isDark ? alpha('#e2e8f0', 0.08) : alpha('#334155', 0.08),
      action: {
        hover: isDark ? alpha('#e2e8f0', 0.04) : alpha('#334155', 0.04),
        selected: isDark ? alpha('#e2e8f0', 0.08) : '#F7F3EA',
      },
    },
    typography: {
      fontFamily: '"Montserrat", "Inter", "Roboto", "Helvetica", "Arial", sans-serif',
      h1: {
        fontSize: '2.5rem',
        fontWeight: 700,
        lineHeight: 1.2,
        letterSpacing: '-0.02em',
        color: isDark ? '#e2e8f0' : colors.neutral[100],
      },
      h2: {
        fontSize: '2rem',
        fontWeight: 600,
        lineHeight: 1.3,
        letterSpacing: '-0.015em',
        color: isDark ? '#e2e8f0' : colors.neutral[100],
      },
      h3: {
        fontSize: '1.75rem',
        fontWeight: 600,
        lineHeight: 1.3,
        letterSpacing: '-0.015em',
        color: isDark ? '#e2e8f0' : colors.neutral[100],
      },
      h4: {
        fontSize: '1.5rem',
        fontWeight: 600,
        lineHeight: 1.33,
        letterSpacing: '-0.015em',
        color: isDark ? '#e2e8f0' : colors.neutral[100],
      },
      h5: {
        fontSize: '1.25rem',
        fontWeight: 600,
        lineHeight: 1.4,
        color: isDark ? '#e2e8f0' : colors.neutral[100],
      },
      h6: {
        fontSize: '1.125rem',
        fontWeight: 600,
        lineHeight: 1.4,
        color: isDark ? '#e2e8f0' : colors.neutral[100],
      },
      subtitle1: {
        fontSize: '1rem',
        fontWeight: 500,
        lineHeight: 1.5,
        color: isDark ? '#e2e8f0' : colors.neutral[100],
      },
      subtitle2: {
        fontSize: '0.875rem',
        fontWeight: 500,
        lineHeight: 1.5,
        color: isDark ? '#e2e8f0' : colors.neutral[100],
      },
      body1: {
        fontSize: '1rem',
        fontWeight: 400,
        lineHeight: 1.38,
        letterSpacing: '-0.015em',
        color: isDark ? '#e2e8f0' : colors.neutral[100],
      },
      body2: {
        fontSize: '0.875rem',
        fontWeight: 400,
        lineHeight: 1.43,
        letterSpacing: '-0.01em',
        color: isDark ? '#e2e8f0' : colors.neutral[100],
      },
      button: {
        fontSize: '0.875rem',
        fontWeight: 500,
        lineHeight: 1.5,
        textTransform: 'none' as const,
      },
      caption: {
        fontSize: '0.75rem',
        fontWeight: 400,
        lineHeight: 1.5,
        letterSpacing: '-0.01em',
        color: isDark ? '#94a3b8' : colors.neutral[70],
      },
      overline: {
        fontSize: '0.625rem',
        fontWeight: 600,
        lineHeight: 1.8,
        textTransform: 'uppercase' as const,
        letterSpacing: '0.05em',
        color: isDark ? '#94a3b8' : colors.neutral[100],
      },
    },
    spacing: 8,
    shadows: [
      'none',
      '0px 1px 2px rgba(0, 0, 0, 0.06)',
      '0px 2px 4px rgba(0, 0, 0, 0.08)',
      '0px 3px 6px rgba(0, 0, 0, 0.1)',
      '0px 4px 8px rgba(49, 47, 57, 0.25)', // From Figma
      '0px 6px 12px rgba(0, 0, 0, 0.12)',
      '0px 8px 16px rgba(54, 105, 138, 0.1)', // From Figma (float/level 2)
      '0px 12px 24px rgba(0, 0, 0, 0.12)',
      '0px 16px 32px rgba(0, 0, 0, 0.14)',
      '0px 24px 48px rgba(0, 0, 0, 0.16)',
      '0px 32px 64px rgba(0, 0, 0, 0.18)',
      '0px 40px 80px rgba(0, 0, 0, 0.2)',
      '0px 48px 96px rgba(0, 0, 0, 0.22)',
      '0px 56px 112px rgba(0, 0, 0, 0.24)',
      '0px 64px 128px rgba(0, 0, 0, 0.26)',
      '0px 72px 144px rgba(0, 0, 0, 0.28)',
      '0px 80px 160px rgba(0, 0, 0, 0.3)',
      '0px 88px 176px rgba(0, 0, 0, 0.32)',
      '0px 96px 192px rgba(0, 0, 0, 0.34)',
      '0px 104px 208px rgba(0, 0, 0, 0.36)',
      '0px 112px 224px rgba(0, 0, 0, 0.38)',
      '0px 120px 240px rgba(0, 0, 0, 0.4)',
      '0px 128px 256px rgba(0, 0, 0, 0.42)',
      '0px 136px 272px rgba(0, 0, 0, 0.44)',
      '0px 144px 288px rgba(0, 0, 0, 0.46)',
    ],
    components: {
      MuiCssBaseline: {
        styleOverrides: {
          ':root': {
            // Component-specific CSS variables
            '--button-border-radius': '48px',
            '--button-padding': '12px 16px',
            '--button-font-weight': '500',
            '--button-font-size': '0.875rem',
            '--button-line-height': '1.43',
            '--button-letter-spacing': '-0.01em',
            '--button-hover-shadow': '0px 2px 4px rgba(0, 0, 0, 0.08)',

            '--card-border-radius': '20px',
            '--card-shadow': '0px 4px 16px rgba(54, 105, 138, 0.1)',
            '--card-hover-shadow': '0px 4px 8px rgba(49, 47, 57, 0.25)',

            '--paper-border-radius': '30px',

            '--textfield-border-radius': '48px',

            '--appbar-height': '64px',
            '--toolbar-height': '64px',

            '--list-item-border-radius': '0px',

            '--tab-indicator-height': '3px',
            '--tab-indicator-border-radius': '2px',
            '--tab-min-height': '48px',
            '--tab-font-size': '0.875rem',
            '--tab-font-weight': '500',
            '--tab-selected-font-weight': '600',
          },
          '*': {
            boxSizing: 'border-box',
          },
          html: {
            MozOsxFontSmoothing: 'grayscale',
            WebkitFontSmoothing: 'antialiased',
            display: 'flex',
            flexDirection: 'column',
            minHeight: '100%',
            width: '100%',
          },
          body: {
            display: 'flex',
            flex: '1 1 auto',
            flexDirection: 'column',
            minHeight: '100%',
            width: '100%',
          },
          '#root': {
            display: 'flex',
            flex: '1 1 auto',
            flexDirection: 'column',
            height: '100%',
            width: '100%',
          },
        },
      },
      MuiButton: {
        styleOverrides: {
          root: {
            borderRadius: 'var(--button-border-radius)',
            padding: 'var(--button-padding)',
            fontWeight: 'var(--button-font-weight)',
            fontSize: 'var(--button-font-size)',
            lineHeight: 'var(--button-line-height)',
            letterSpacing: 'var(--button-letter-spacing)',
            textTransform: 'none',
            boxShadow: 'none',
            '&:hover': {
              boxShadow: 'none',
            },
            '&:active': {
              boxShadow: 'none',
            },
          },
          contained: {
            '&:hover': {
              boxShadow: 'var(--button-hover-shadow)',
            },
          },
        },
      },
      MuiCard: {
        styleOverrides: {
          root: {
            borderRadius: 'var(--card-border-radius)',
            backgroundColor: isDark ? '#1e293b' : colors.neutral[0],
            boxShadow: 'var(--card-shadow)',
            border: `1px solid ${isDark ? alpha('#e2e8f0', 0.08) : colors.neutral[30]}`,
            '&:hover': {
              boxShadow: 'var(--card-hover-shadow)',
            },
          },
        },
      },
      MuiPaper: {
        styleOverrides: {
          root: {
            borderRadius: 'var(--paper-border-radius) !important',
            backgroundColor: isDark ? '#1e293b' : colors.neutral[0],
            border: `1px solid ${isDark ? alpha('#e2e8f0', 0.08) : colors.neutral[30]}`,
          },
        },
      },
      MuiTextField: {
        styleOverrides: {
          root: {
            '& .MuiOutlinedInput-root': {
              borderRadius: 'var(--textfield-border-radius)',
              backgroundColor: isDark ? alpha('#e2e8f0', 0.02) : colors.neutral[5],
              border: `1px solid ${isDark ? alpha('#e2e8f0', 0.12) : colors.neutral[30]}`,
              '&:hover': {
                backgroundColor: isDark ? alpha('#e2e8f0', 0.04) : colors.neutral[5],
                borderColor: isDark ? alpha('#e2e8f0', 0.16) : colors.neutral[30],
              },
              '&.Mui-focused': {
                backgroundColor: isDark ? alpha('#e2e8f0', 0.04) : colors.neutral[5],
                borderColor: isDark ? alpha('#e2e8f0', 0.2) : colors.accent.cyan,
              },
            },
          },
        },
      },
      MuiAppBar: {
        styleOverrides: {
          root: {
            backgroundColor: isDark ? '#1e293b' : colors.neutral[0],
            color: isDark ? '#e2e8f0' : colors.neutral[100],
            boxShadow: 'none !important',
            borderRadius: '0 !important',
            border: 'none',
            height: 'var(--appbar-height)',
            minHeight: 'var(--appbar-height)',
            '&::before': {
              borderRadius: '0 !important',
            },
            '&::after': {
              borderRadius: '0 !important',
            },
            '& > *': {
              borderRadius: '0 !important',
            },
            '&.MuiPaper-elevation': {
              boxShadow: 'none !important',
            },
            '&.MuiPaper-elevation4': {
              boxShadow: 'none !important',
            },
          },
        },
      },
      MuiToolbar: {
        styleOverrides: {
          root: {
            minHeight: 'var(--toolbar-height) !important',
            height: 'var(--toolbar-height) !important',
            paddingTop: '0 !important',
            paddingBottom: '0 !important',
          },
        },
      },
      MuiDrawer: {
        styleOverrides: {
          paper: {
            backgroundColor: isDark ? '#0f172a' : colors.neutral[0],
            borderRadius: 0,
            border: 'none',
            borderRight: 'none !important',
          },
          docked: {
            '& .MuiDrawer-paper': {
              border: 'none',
              borderRight: 'none',
            },
          },
        },
      },
      MuiListItem: {
        styleOverrides: {
          root: {
            borderRadius: 'var(--list-item-border-radius)',
            margin: 0,
            '&:hover': {
              backgroundColor: isDark ? alpha('#e2e8f0', 0.04) : alpha(colors.neutral[100], 0.04),
            },
            '&.Mui-selected': {
              backgroundColor: isDark ? alpha(colors.primary[500], 0.12) : colors.neutral[5],
              '&:hover': {
                backgroundColor: isDark ? alpha(colors.primary[500], 0.16) : colors.neutral[5],
              },
            },
          },
        },
      },
      MuiTabs: {
        styleOverrides: {
          indicator: {
            borderRadius: 'var(--tab-indicator-border-radius)',
            height: 'var(--tab-indicator-height)',
          },
        },
      },
      MuiTab: {
        styleOverrides: {
          root: {
            textTransform: 'none',
            fontWeight: 'var(--tab-font-weight)',
            fontSize: 'var(--tab-font-size)',
            minHeight: 'var(--tab-min-height)',
            '&.Mui-selected': {
              fontWeight: 'var(--tab-selected-font-weight)',
            },
          },
        },
      },
<<<<<<< HEAD
    },cssVariables: true
=======
    },
    cssVariables: true
>>>>>>> 445ee36d
  });
};

export default createAppTheme;<|MERGE_RESOLUTION|>--- conflicted
+++ resolved
@@ -478,12 +478,8 @@
           },
         },
       },
-<<<<<<< HEAD
-    },cssVariables: true
-=======
     },
     cssVariables: true
->>>>>>> 445ee36d
   });
 };
 
