// Copyright (c) 2022-2025 Niko Bonnieure, Par le Peuple, NextGraph.org developers
// All rights reserved.
// Licensed under the Apache License, Version 2.0
// <LICENSE-APACHE2 or http://www.apache.org/licenses/LICENSE-2.0>
// or the MIT license <LICENSE-MIT or http://opensource.org/licenses/MIT>,
// at your option. All files in the project carrying such
// notice may not be copied, modified, or distributed except
// according to those terms.
import {createAsyncProxy} from "async-proxy";
import { Bowser } from "../../../sdk/js/lib-wasm/jsland/bowser.js"; 
import {version} from '../package.json';
import { Window } from '@tauri-apps/api/window';
import { invoke } from "@tauri-apps/api/core";
import { listen } from "@tauri-apps/api/event";

const mapping = {
    "privkey_to_string": ["privkey"],
    "wallet_gen_shuffle_for_pazzle_opening": ["pazzle_length"],
    "wallet_gen_shuffle_for_pin": [],
    "wallet_open_with_pazzle": ["wallet","pazzle","pin"],
    "wallet_open_with_password": ["wallet","password"],
    "wallet_open_with_mnemonic_words": ["wallet","mnemonic_words","pin"],
    "wallet_open_with_mnemonic": ["wallet","mnemonic","pin"],
    "wallet_was_opened": ["opened_wallet"],
    "wallet_create": ["params"],
    "wallet_read_file": ["file"],
    "wallet_get_file": ["wallet_name"],
    "wallet_import": ["encrypted_wallet","opened_wallet","in_memory"],
    "wallet_export_rendezvous": ["session_id", "code"],
    "wallet_export_get_qrcode": ["session_id", "size"],
    "wallet_export_get_textcode": ["session_id"],
    "wallet_import_rendezvous": ["size"],
    "wallet_import_from_code": ["code"],
    "wallet_close": ["wallet_name"],
    "encode_create_account": ["payload"],
    "session_start": ["wallet_name","user"],
    "session_start_remote": ["wallet_name","user","peer_id"],
    "session_stop": ["user_id"],
    "get_wallets": [],
    "open_window": ["url","label","title"],
    "decode_invitation": ["invite"],
    "user_connect": ["info","user_id","location"],
    "user_disconnect": ["user_id"],
    "discrete_update": ["session_id", "update", "heads", "crdt", "nuri"],
    "app_request": ["request"],
    "app_request_with_nuri_command": ["nuri", "command", "session_id", "payload"],
    "sparql_query": ["session_id","sparql","base","nuri"],
    "sparql_update": ["session_id","sparql","nuri"],
    "test": [ ],
    "get_device_name": [],
    "doc_create": [ "session_id", "crdt", "class_name", "destination", "store_repo" ],
    "doc_fetch_private_subscribe": [],
    "doc_fetch_repo_subscribe": ["repo_o"],
    "branch_history": ["session_id", "nuri"],
    "file_save_to_downloads": ["session_id", "reference", "filename", "branch_nuri"],
    "signature_status": ["session_id", "nuri"],
    "signed_snapshot_request": ["session_id", "nuri"],
    "signature_request": ["session_id", "nuri"],
    "update_header": ["session_id","nuri","title","about"],
    "fetch_header": ["session_id", "nuri"],
    "retrieve_ng_bootstrap": ["location"],
}


let lastStreamId = 0;
    
const tauri_handler = {
    async apply(target, path, caller, args) {
            try {
                if (path[0] === "open_window") {
                    let callback = args[3];
                    let already_exists = await invoke(path[0],{url:args[0],label:args[1],title:args[2]});
                    if (already_exists) return;

                    let unsub_register_accepted;
                    let unsub_register_error;
                    let unsub_register_close;

                    const unsub_register = function() {
                        if (unsub_register_accepted) unsub_register_accepted();
                        if (unsub_register_error) unsub_register_error();
                        if (unsub_register_close) unsub_register_close();
                        unsub_register_close = undefined;
                        unsub_register_error = undefined;
                        unsub_register_accepted = undefined;
                    };

                    unsub_register_accepted = await listen(
                        "accepted",
                        async (event) => {
                            unsub_register();
                            let reg_popup = await Window.getByLabel("registration");
                            try {
                                await reg_popup.close();
                            } catch (e) {
                                console.error(e);
                            }
                            await (callback)("accepted",event.payload);
                        }
                    );
                    unsub_register_error = await listen("error", async (event) => {
                        unsub_register();
                        let reg_popup = await Window.getByLabel("registration");
                        await reg_popup.close();
                        await (callback)("error",event.payload);
                    });
                    unsub_register_close = await listen("close", async (event) => {
                        console.log("got close", event)
                        unsub_register_close = undefined;
                        unsub_register();
                        await (callback)("close");
                     });

                    return unsub_register;
            } else if (path[0] === "client_info") {
                let from_rust = await invoke("client_info_rust",{});
                let tauri_platform = import.meta.env.TAURI_ENV_PLATFORM;
                let client_type;
                switch (tauri_platform) {
                    case 'macos':
<<<<<<< HEAD
                    case 'darwin':
=======
                    case 'darwin': 
>>>>>>> 19cf6f7d
                        client_type = "NativeMacOS";break;
                    case 'linux': client_type = "NativeLinux";break;
                    case 'windows': client_type = "NativeWin";break;
                    case 'android': client_type = "NativeAndroid";break;
                    case 'ios': client_type = "NativeIos";break;
                }
                let info = Bowser.parse(window.navigator.userAgent);
                // info.os.type = import.meta.env.TAURI_ENV_PLATFORM_TYPE;
                info.os.family = import.meta.env.TAURI_ENV_FAMILY;
                info.os.version_tauri = import.meta.env.TAURI_ENV_PLATFORM_VERSION;
                info.os.version_uname = from_rust.uname.version;
                info.os.name_rust = from_rust.rust.os_name;
                info.os.name_uname = from_rust.uname.os_name;
                info.platform.arch = import.meta.env.TAURI_ENV_ARCH;
                info.platform.debug = import.meta.env.TAURI_ENV_DEBUG;
                info.platform.target = import.meta.env.TAURI_ENV_TARGET_TRIPLE;
                info.platform.arch_uname = from_rust.uname.arch;
                info.platform.bitness = from_rust.uname.bitness;
                info.platform.codename = from_rust.uname.codename || undefined;
                info.platform.edition = from_rust.uname.edition || undefined;
                info.browser.ua = window.navigator.userAgent;
                let res = {
                    // TODO: install timestamp 
                    V0 : { client_type, details: JSON.stringify(info), version, timestamp_install:0, timestamp_updated:0 }
                };
                //console.log(info,res);
                return res;
            } else if (path[0] === "get_device_name") {
                let tauri_platform = import.meta.env.TAURI_ENV_PLATFORM;
                if (tauri_platform == 'android') return "Android Phone";
                else if (tauri_platform == 'ios') return "iPhone";
                else return await invoke(path[0],{});
            } else if (path[0] === "locales") {
                let from_rust = await invoke("locales",{});
                let from_js = window.navigator.languages;
                console.log(from_rust,from_js);
                for (let lang of from_js) {
                    let split = lang.split("-");
                    if (split[1]) {
                        lang = split[0] + "-" + split[1].toUpperCase();
                    }
                    if (!from_rust.includes(lang)) { from_rust.push(lang);}
                }
                return from_rust;

            } else if (path[0] === "disconnections_subscribe") {
                let callback = args[0];
                let unlisten = await Window.getCurrent().listen("disconnections", (event) => {
                    callback(event.payload).then(()=> {})
                })
                await invoke(path[0],{});
                return () => {
                    unlisten();
                }
            } else if (path[0] === "user_connect") {
                let arg = {};
                args.map((el,ix) => arg[mapping[path[0]][ix]]=el)
                let ret = await invoke(path[0],arg);
                for (let e of Object.entries(ret)) {
                    e[1].since = new Date(e[1].since);
                }
                return ret;
            }
            else if (path[0] === "file_get") {
                let stream_id = (lastStreamId += 1).toString();
                //console.log("stream_id",stream_id);
                //let session_id = args[0];
                let callback = args[3];

                let unlisten = await Window.getCurrent().listen(stream_id, async (event) => {
                    //console.log(event.payload);
                    if (event.payload.V0.FileBinary) {
                        event.payload.V0.FileBinary = Uint8Array.from(event.payload.V0.FileBinary);
                    }
                    let ret = callback(event.payload);
                    if (ret === true) {
                        await invoke("cancel_stream", {stream_id});
                    } else if (ret.then) {
                        ret.then(async (val)=> { 
                            if (val === true) {
                                await invoke("cancel_stream", {stream_id});
                            }
                        });
                    }
                })
                try {
                    await invoke("file_get",{stream_id, session_id:args[0], reference: args[1], branch_nuri:args[2]});
                } catch (e) {
                    unlisten();
                    await invoke("cancel_stream", {stream_id});
                    throw e;
                } 
                return () => {
                    unlisten();
                    tauri.invoke("cancel_stream", {stream_id});
                }
                
            } else if (path[0] === "discrete_update") {
                let arg = {};
                args.map((el,ix) => arg[mapping[path[0]][ix]]=el)
                arg.update = Array.from(new Uint8Array(arg.update));
                return await invoke(path[0],arg)
            } else if (path[0] === "app_request_stream") {
                let stream_id = (lastStreamId += 1).toString();
                //console.log("stream_id",stream_id);
                //let session_id = args[0];
                let request = args[0];
                let callback = args[1];

                let unlisten = await Window.getCurrent().listen(stream_id, async (event) => {
                    //console.log(event.payload);
                    if (event.payload.V0.FileBinary) {
                        event.payload.V0.FileBinary = Uint8Array.from(event.payload.V0.FileBinary);
                    }
                    if (event.payload.V0.State?.graph?.triples) {
                        let json_str = new TextDecoder().decode(Uint8Array.from(event.payload.V0.State.graph.triples));
                        event.payload.V0.State.graph.triples = JSON.parse(json_str);
                    } else if (event.payload.V0.Patch?.graph) {
                        let inserts_json_str = new TextDecoder().decode(Uint8Array.from(event.payload.V0.Patch.graph.inserts));
                        event.payload.V0.Patch.graph.inserts = JSON.parse(inserts_json_str);
                        let removes_json_str = new TextDecoder().decode(Uint8Array.from(event.payload.V0.Patch.graph.removes));
                        event.payload.V0.Patch.graph.removes = JSON.parse(removes_json_str);
                    }
                    if (event.payload.V0.State?.discrete) {
                        let crdt = Object.getOwnPropertyNames(event.payload.V0.State.discrete)[0];
                        event.payload.V0.State.discrete[crdt] = Uint8Array.from(event.payload.V0.State.discrete[crdt]);
                    } else if (event.payload.V0.Patch?.discrete) { 
                        let crdt = Object.getOwnPropertyNames(event.payload.V0.Patch.discrete)[0];
                        event.payload.V0.Patch.discrete[crdt] = Uint8Array.from(event.payload.V0.Patch.discrete[crdt]);
                    }
                    let ret = callback(event.payload);
                    if (ret === true) {
                        await invoke("cancel_stream", {stream_id});
                    } else if (ret.then) {
                        ret.then(async (val)=> { 
                            if (val === true) {
                                await invoke("cancel_stream", {stream_id});
                            }
                        });
                    }
                })
                try {
                    await invoke("app_request_stream",{stream_id, request});
                } catch (e) {
                    unlisten();
                    await invoke("cancel_stream", {stream_id});
                    throw e;
                } 
                return () => {
                    unlisten();
                    tauri.invoke("cancel_stream", {stream_id});
                }
                
            } else if (path[0] === "get_wallets") {
                let res = await invoke(path[0],{});
                if (res) for (let e of Object.entries(res)) {
                    e[1].wallet.V0.content.security_img = Uint8Array.from(e[1].wallet.V0.content.security_img);
                }
                return res || {};

            } else if (path[0] === "wallet_import_from_code") {
                let arg = {};
                args.map((el,ix) => arg[mapping[path[0]][ix]]=el);
                let res = await invoke(path[0],arg);
                if (res) {
                    res.V0.content.security_img = Uint8Array.from(res.V0.content.security_img);
                }
                return res || {};

            } else if (path[0] === "upload_chunk") {
                let session_id = args[0];
                let upload_id = args[1];
                let chunk = args[2];
                let nuri = args[3];
                chunk = Array.from(new Uint8Array(chunk));
                return await invoke(path[0],{session_id, upload_id, chunk, nuri})
            } else if (path[0] === "wallet_create") {
                let params = args[0];
                params.result_with_wallet_file = false;
                //params.security_img = Array.from(new Uint8Array(params.security_img));
                return await invoke(path[0],{params})
            } else if (path[0] === "wallet_read_file") {
                let file = args[0];
                file = Array.from(new Uint8Array(file));
                return await invoke(path[0],{file})
            } else if (path[0] === "wallet_import") {
                let encrypted_wallet = args[0];
                encrypted_wallet.V0.content.security_img = Array.from(new Uint8Array(encrypted_wallet.V0.content.security_img));
                return await invoke(path[0],{encrypted_wallet, opened_wallet:args[1], in_memory:args[2]})
            } else if (path[0] && path[0].startsWith("get_local_bootstrap")) {
                return false;
            } else if (path[0] === "get_local_url") {
                return false;
            } else if (path[0] === "wallet_open_with_pazzle" || path[0] === "wallet_open_with_mnemonic_words" || path[0] === "wallet_open_with_mnemonic") {
                let arg:any = {};
                args.map((el,ix) => arg[mapping[path[0]][ix]]=el)
                let img = Array.from(new Uint8Array(arg.wallet.V0.content.security_img));
                let old_content = arg.wallet.V0.content;
                arg.wallet = {V0:{id:arg.wallet.V0.id, sig:arg.wallet.V0.sig, content:{}}};
                Object.assign(arg.wallet.V0.content,old_content);
                arg.wallet.V0.content.security_img = img;
                return await invoke(path[0],arg);
            } else {
                let arg = {};
                args.map((el,ix) => arg[mapping[path[0]][ix]]=el)
                return await invoke(path[0],arg)
            }
        } catch (e) {
            let error;
            try {
                error = JSON.parse(e);
            } catch (f) {
                error = e;
            }
            throw error;
        }
        }
    };

const tauri_api = createAsyncProxy({}, tauri_handler);

export default tauri_api;<|MERGE_RESOLUTION|>--- conflicted
+++ resolved
@@ -118,11 +118,7 @@
                 let client_type;
                 switch (tauri_platform) {
                     case 'macos':
-<<<<<<< HEAD
                     case 'darwin':
-=======
-                    case 'darwin': 
->>>>>>> 19cf6f7d
                         client_type = "NativeMacOS";break;
                     case 'linux': client_type = "NativeLinux";break;
                     case 'windows': client_type = "NativeWin";break;
