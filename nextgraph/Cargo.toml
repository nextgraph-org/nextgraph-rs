--- conflicted
+++ resolved
@@ -28,11 +28,8 @@
 async-once-cell = "0.5.3"
 lazy_static = "1.4.0"
 web-time = "0.2.0"
-<<<<<<< HEAD
 whoami = "1.5.1"
-=======
 qrcode = { version = "0.14.1", default-features = false, features = ["svg"] }
->>>>>>> b06b3191
 ng-repo = { path = "../ng-repo", version = "0.1.0-preview.1" }
 ng-net = { path = "../ng-net", version = "0.1.0-preview.1" }
 ng-wallet = { path = "../ng-wallet", version = "0.1.0-preview.5" }
