<!--
// Copyright (c) 2022-2024 Niko Bonnieure, Par le Peuple, NextGraph.org developers
// All rights reserved.
// Licensed under the Apache License, Version 2.0
// <LICENSE-APACHE2 or http://www.apache.org/licenses/LICENSE-2.0>
// or the MIT license <LICENSE-MIT or http://opensource.org/licenses/MIT>,
// at your option. All files in the project carrying such
// notice may not be copied, modified, or distributed except
// according to those terms.
-->

<!--
  The Login Procedure.
  Has multiple states (steps) through the user flow.
  -->

<script lang="ts">
  import { Alert, Toggle, Button } from "flowbite-svelte";
  import { onMount, createEventDispatcher } from "svelte";
  import { t } from "svelte-i18n";
  import ng from "../api";
  import { emoji_cat, emojis, load_svg, type Emoji } from "../wallet_emojis";

  import {
    PuzzlePiece,
    XCircle,
    Backspace,
    ArrowPath,
    LockOpen,
    Key,
    CheckCircle,
    ArrowLeft,
  } from "svelte-heros-v2";
  import PasswordInput from "./components/PasswordInput.svelte";
<<<<<<< HEAD
  import Spinner from "./components/Spinner.svelte";
=======
  import { display_error } from "../store";
>>>>>>> 65b91ffc
  //import Worker from "../worker.js?worker&inline";
  export let wallet;
  export let for_import = false;

  let top;
  function scrollToTop() {
    top.scrollIntoView();
  }

  let tauri_platform = import.meta.env.TAURI_PLATFORM;

  const dispatch = createEventDispatcher();

  onMount(async () => {
    loaded = false;
    load_svg();
    //console.log(wallet);
    await init();
  });

  async function init() {
    step = "load";
    shuffle = await ng.wallet_gen_shuffle_for_pazzle_opening(pazzle_length);
    emojis2 = [];

    for (const [idx, cat_idx] of shuffle.category_indices.entries()) {
      let cat = emojis[emoji_cat[cat_idx]];
      let items = [];
      for (const id of shuffle.emoji_indices[idx]) {
        items.push(cat[id]);
      }
      emojis2.push(items);
    }
    emojis2 = emojis2;

    pazzlePage = 0;
    selection = [];
    error = undefined;

    scrollToTop();

    // This is only for awaiting that SVGs are loaded.
    await load_svg();
    loaded = true;
  }

  function start_with_pazzle() {
    loaded = false;
    step = "pazzle";
    unlockWith = "pazzle";
    scrollToTop();
  }
  function start_with_mnemonic() {
    loaded = false;
    step = "mnemonic";
    unlockWith = "mnemonic";
    scrollToTop();
  }

  let emojis2: Emoji[][] = [];

  let shuffle;

  let step = "load";

  let loaded = false;

  let pazzle_length = 9;

  let pazzlePage = 0;

  /** The selected emojis by category (one for each pazzle page). First will be the selected of first pazzle page. */
  let selection = [].fill(null, 0, pazzle_length);

  let pin_code = [];

  /** The selected order from the order page. */
  let ordered = [];

  let shuffle_pin;

  let error;

  let trusted = true;

  let mnemonic = "";

  let unlockWith: "pazzle" | "mnemonic" | undefined;

  function order() {
    step = "order";
    ordered = [];
    // In case, this is called by the cancel button, we need to reset the selection.
    selection.forEach((emoji) => (emoji.sel = undefined));
    selection = selection;
    scrollToTop();
  }

  async function start_pin() {
    pin_code = [];
    //console.log(ordered);
    shuffle_pin = await ng.wallet_gen_shuffle_for_pin();
    step = "pin";
    //console.log(shuffle_pin);
  }

  /** Called on selecting emoji in a category. */
  function select(val) {
    //console.log(emojis2[display][val]);
    let cat_idx = shuffle.category_indices[pazzlePage];
    let cat = emojis[emoji_cat[cat_idx]];
    let idx = shuffle.emoji_indices[pazzlePage][val];

    selection[pazzlePage] = { cat: cat_idx, index: idx };

    if (pazzlePage == pazzle_length - 1) {
      order();
    } else {
      pazzlePage = pazzlePage + 1;
    }
  }

  async function finish() {
    step = "opening";

    let pazzle = [];
    for (const emoji of ordered) {
      pazzle.push((emoji.cat << 4) + emoji.index);
    }

    const mnemonic_words = mnemonic.split(" ");

    // open the wallet
    try {
      if (tauri_platform) {
        let opened_wallet =
          unlockWith === "pazzle"
            ? await ng.wallet_open_with_pazzle(wallet, pazzle, pin_code)
            : await ng.wallet_open_with_mnemonic_words(
                wallet,
                mnemonic_words,
                pin_code
              );
        // try {
        //   let client = await ng.wallet_was_opened(opened_wallet);
        //   opened_wallet.V0.client = client;
        // } catch (e) {
        //   console.log(e);
        //   error = e;
        //   step = "end";
        //   dispatch("error", { error: e });
        //   return;
        // }
        step = "end";
        dispatch("opened", {
          wallet: opened_wallet,
          id: opened_wallet.V0.wallet_id,
          trusted,
        });
      } else {
        let worker_import = await import("../worker.js?worker&inline");
        const myWorker = new worker_import.default();
        myWorker.onerror = (e) => {
          console.error(e);
          error = "WebWorker error";
          step = "end";
          dispatch("error", { error });
        };
        myWorker.onmessageerror = (e) => {
          console.error(e);
          error = e;
          step = "end";
          dispatch("error", { error: e });
        };
        myWorker.onmessage = async (msg) => {
          //console.log("Message received from worker", msg.data);
          if (msg.data.loaded) {
            if (unlockWith === "pazzle") {
              myWorker.postMessage({ wallet, pazzle, pin_code });
            } else {
              myWorker.postMessage({ wallet, mnemonic_words, pin_code });
            }
            //console.log("postMessage");
          } else if (msg.data.success) {
            //console.log(msg.data);
            // try {
            //   let client = await ng.wallet_was_opened(msg.data.success);
            //   msg.data.success.V0.client = client;
            // } catch (e) {
            //   console.log(e);
            //   error = e;
            //   step = "end";
            //   dispatch("error", { error: e });
            //   return;
            // }
            step = "end";
            dispatch("opened", {
              wallet: msg.data.success,
              id: msg.data.success.V0.wallet_id,
              trusted,
            });
          } else {
            console.error(msg.data.error);
            error = msg.data.error;
            step = "end";
            dispatch("error", { error: msg.data.error });
          }
        };
      }
    } catch (e) {
      console.error(e);
      error = e;
      step = "end";
      dispatch("error", { error: e });
    }

    // display the result
  }

  function cancel() {
    dispatch("cancel");
  }

  async function on_pin_key(val) {
    pin_code = [...pin_code, val];
  }

  async function select_order(val) {
    ordered.push(val);
    val.sel = ordered.length;

    selection = selection;
    if (ordered.length == pazzle_length - 1) {
      let last = selection.find((emoji) => !emoji.sel);
      ordered.push(last);
      last.sel = ordered.length;
      selection = selection;
      //console.log(last);
      await start_pin();
    }
  }

  function go_back() {
    if (step === "mnemonic") {
      init();
    } else if (step === "pazzle") {
      // Go to previous pazzle or init page, if on first pazzle.
      if (pazzlePage === 0) {
        init();
      } else {
        pazzlePage -= 1;
      }
    } else if (step === "order") {
      if (ordered.length === 0) {
        step = "pazzle";
      } else {
        const last_selected = ordered.pop();
        last_selected.sel = null;
        ordered = ordered;
        selection = selection;
      }
    } else if (step === "pin") {
      if (pin_code.length === 0) {
        if (unlockWith === "mnemonic") {
          start_with_mnemonic();
        } else {
          // Unselect the last two elements.
          const to_unselect = ordered.slice(-2);
          to_unselect.forEach((val) => {
            val.sel = null;
          });

          ordered = ordered.slice(0, -2);
          selection = selection;
          step = "order";
        }
      } else {
        pin_code = pin_code.slice(0, pin_code.length - 1);
      }
    }
  }

  let width: number;
  let height: number;
  const breakPointWidth: number = 535;
  const breakPointHeight: number = 1005;
  let mobile = false;
  $: if (width >= breakPointWidth && height >= breakPointHeight) {
    mobile = false;
  } else {
    mobile = true;
  }
</script>

<div
  class="flex-col justify-center md:max-w-2xl py-4 sm:px-8"
  class:h-screen={step !== "load" && height > 660}
  class:flex={height > 660}
  bind:this={top}
>
  {#if step == "load"}
    <div class="flex flex-col justify-center p-4 pt-6">
      <h2 class="pb-5 text-xl self-start">
        {$t("pages.login.heading")}
      </h2>
      <h3 class="pb-2 text-lg self-start">{$t("pages.login.with_pazzle")}</h3>
      <ul class="mb-8 ml-3 space-y-4 text-justify text-sm list-decimal">
        <li>
          {$t("pages.login.pazzle_steps.1")}
        </li>
        <li>
          {$t("pages.login.pazzle_steps.2")}
        </li>
        <li>
          {$t("pages.login.pazzle_steps.3")}
        </li>
        <li>
          {$t("pages.login.pazzle_steps.4")}
        </li>
        <li>
          {$t("pages.login.pazzle_steps.5")}
        </li>
        <li>
          {$t("pages.login.pazzle_steps.6")}
        </li>
      </ul>

      <h3 class="pb-2 text-lg self-start">
        {$t("pages.login.with_mnemonic")}
      </h3>
      <ul class="mb-8 ml-3 space-y-4 text-justify text-sm list-decimal">
        <li>
          {$t("pages.login.mnemonic_steps.1")}
        </li>
        <li>
          {$t("pages.login.mnemonic_steps.2")}
        </li>
      </ul>

      <!-- Save wallet? -->
      {#if for_import}
        <div class="max-w-xl lg:px-8 mx-auto px-4 mb-2">
          <span class="text-xl"
            >{$t("pages.wallet_create.save_wallet_options.trust")}
          </span> <br />
          <p class="text-sm">
            {$t("pages.wallet_create.save_wallet_options.trust_description")}
            {#if !tauri_platform}
              {$t("pages.login.trust_device_allow_cookies")}{/if}<br />
          </p>
          <div class="flex justify-center items-center my-4">
            <Toggle class="" bind:checked={trusted}
              >{$t("pages.login.trust_device_yes")}</Toggle
            >
            <!-- Ask for Device Name -->
          </div>
        </div>
      {/if}

      <div class=" max-w-xl lg:px-8 mx-auto px-4 text-primary-700">
        <div class="flex flex-col justify-centerspace-x-12 mt-4 mb-4">
          {#if !loaded}
            {$t("pages.login.loading_pazzle")}...
            <Spinner className="my-4 h-14 w-14 mx-auto" />
          {:else}
            <button
              on:click={start_with_pazzle}
              class="mt-1 text-white bg-primary-700 hover:bg-primary-700/90 focus:ring-4 focus:ring-primary-100/50 rounded-lg text-lg px-5 py-2.5 text-center inline-flex items-center dark:focus:ring-primary-700/55 mb-2"
            >
              <PuzzlePiece
                tabindex="-1"
                class="w-8 h-8 mr-2 -ml-1 transition duration-75 focus:outline-none  group-hover:text-gray-900 dark:group-hover:text-white"
              />
              {$t("pages.login.open_with_pazzle")}
            </button>
          {/if}
          <button
            on:click={cancel}
            class="mt-3 mb-2 text-gray-500 dark:text-gray-400 focus:ring-4 focus:ring-primary-100/50 rounded-lg text-lg px-5 py-2.5 text-center inline-flex items-center dark:focus:ring-primary-700/55"
            ><ArrowLeft
              tabindex="-1"
              class="w-8 h-8 mr-2 -ml-1 transition duration-75 focus:outline-none  group-hover:text-gray-900 dark:group-hover:text-white"
            />{$t("pages.login.login_cancel")}</button
          >
          <span
            on:click={start_with_mnemonic}
            on:keypress={start_with_mnemonic}
            role="link"
            tabindex="0"
            class="mt-1 text-lg px-5 py-2.5 text-center inline-flex items-center mb-2 underline cursor-pointer"
          >
            {$t("pages.login.open_with_mnemonic")}
          </span>
        </div>
      </div>
    </div>
    <!-- The following steps have navigation buttons and fixed layout -->
  {:else if step == "pazzle" || step == "order" || step == "pin" || step == "mnemonic"}
    <div
      class="flex-col justify-center h-screen"
      class:flex={height > 660}
      class:min-w-[310px]={mobile}
      class:min-w-[500px]={!mobile}
      class:max-w-[370px]={mobile}
      class:max-w-[600px]={!mobile}
    >
      <div class="mt-auto flex flex-col justify-center">
        <!-- Unlock Screens -->

        {#if step == "mnemonic"}
          <form on:submit|preventDefault={start_pin}>
            <label
              for="mnemonic-input"
              class="block mb-2 text-xl text-gray-900 dark:text-white"
              >{$t("pages.login.enter_mnemonic")}</label
            >
            <PasswordInput
              id="mnemonic-input"
              placeholder={$t("pages.login.mnemonic_placeholder")}
              bind:value={mnemonic}
              className="bg-gray-50 border border-gray-300 text-gray-900 text-sm rounded-lg focus:ring-blue-500 focus:border-blue-500 block w-full p-2.5 dark:bg-gray-700 dark:border-gray-600 dark:placeholder-gray-400 dark:text-white dark:focus:ring-blue-500 dark:focus:border-blue-500"
              auto_complete="mnemonic"
            />
            <div class="flex">
              <Button
                type="submit"
                class="mt-3 mb-2 ml-auto text-white bg-primary-700 disabled:opacity-65 focus:ring-4 focus:ring-blue-500 focus:border-blue-500 rounded-lg text-lg px-5 py-2.5 text-center inline-flex items-center dark:focus:ring-blue-500 dark:focus:border-blue-500"
                on:click={start_pin}
                disabled={mnemonic.split(" ").length !== 12}
                ><CheckCircle
                  tabindex="-1"
                  class="w-8 h-8 mr-2 -ml-1 transition duration-75  group-hover:text-gray-900 dark:group-hover:text-white"
                />{$t("buttons.confirm")}</Button
              >
            </div>
          </form>
        {:else if step == "pazzle"}
          <p class="max-w-xl mx-auto lg:max-w-2xl">
            <span class="text-xl">
              {@html $t("pages.login.select_emoji", {
                values: {
                  category: $t(
                    "emojis.category." +
                      emoji_cat[shuffle.category_indices[pazzlePage]]
                  ),
                },
              })}</span
            >
          </p>
          {#each [0, 1, 2, 3, 4] as row}
            <div class="columns-3 gap-0">
              {#each emojis2[pazzlePage]?.slice(0 + row * 3, 3 + row * 3) || [] as emoji, i (pazzlePage + "-" + row + "-" + i)}
                <div
                  role="button"
                  tabindex="0"
                  class="w-full aspect-square emoji focus:outline-none focus:bg-gray-300"
                  title={$t("emojis.codes." + emoji.code)}
                  on:click={() => select(row * 3 + i)}
                  on:keypress={() => select(row * 3 + i)}
                >
                  <svelte:component this={emoji.svg?.default} />
                </div>
              {/each}
            </div>
          {/each}
        {:else if step == "order"}
          <p class="max-w-xl mx-auto lg:max-w-2xl mb-2">
            <span class="text-xl">{$t("pages.login.order_emojis")}</span>
          </p>
          {#each [0, 1, 2] as row}
            <div class="columns-3 gap-0">
              {#each selection.slice(0 + row * 3, 3 + row * 3) || [] as emoji, i}
                {#if !emoji.sel}
                  <div
                    role="button"
                    tabindex="0"
                    class="w-full aspect-square emoji focus:outline-none focus:bg-gray-300"
                    on:click={() => select_order(emoji)}
                    on:keypress={() => select_order(emoji)}
                    title={$t(
                      "emojis.codes." +
                        emojis[emoji_cat[emoji.cat]][emoji.index].code
                    )}
                  >
                    <svelte:component
                      this={emojis[emoji_cat[emoji.cat]][emoji.index].svg
                        ?.default}
                    />
                  </div>
                {:else}
                  <div
                    class="w-full aspect-square opacity-25 select-none sel-emoji"
                    title={$t(
                      "emojis.codes." +
                        emojis[emoji_cat[emoji.cat]][emoji.index].code
                    )}
                  >
                    <svelte:component
                      this={emojis[emoji_cat[emoji.cat]][emoji.index].svg
                        ?.default}
                    />
                    <span
                      class="sel drop-shadow-[2px_2px_2px_rgba(255,255,255,1)]"
                      class:text-[8em]={!mobile}
                      class:text-[6em]={mobile}>{emoji.sel}</span
                    >
                  </div>
                {/if}
              {/each}
            </div>
          {/each}
        {:else if step == "pin"}
          <p class="items-center">
            <span class="text-xl">{$t("pages.login.enter_pin")}</span>
          </p>
          <!-- Chrome requires the columns-3 __flex__ to be set, or else it wraps the lines incorrectly.
               However, this leads to the width decreasing and the buttons come together in mobile view.
               So we need a way to fix the width across all screens. -->
          {#each [0, 1, 2] as row}
            <div class="columns-3 flex">
              {#each shuffle_pin.slice(0 + row * 3, 3 + row * 3) as num}
                <button
                  tabindex="0"
                  class="pindigit m-1 disabled:opacity-15 disabled:text-gray-200 select-none align-bottom text-7xl p-0 w-full aspect-square border-0"
                  class:h-[160px]={!mobile}
                  class:h-[100px]={mobile}
                  class:text-8xl={!mobile}
                  on:click={async () => await on_pin_key(num)}
                  disabled={pin_code.length >= 4}
                >
                  <span>{num}</span>
                </button>
              {/each}
            </div>
          {/each}
          <div class="columns-3 flex">
            <div class="m-1 w-full aspect-square" />
            <button
              tabindex="0"
              class="pindigit disabled:opacity-15 m-1 disabled:text-gray-200 select-none align-bottom text-7xl p-0 w-full aspect-square border-0"
              class:h-[160px]={!mobile}
              class:h-[100px]={mobile}
              class:text-8xl={!mobile}
              on:click={async () => await on_pin_key(shuffle_pin[9])}
              disabled={pin_code.length >= 4}
            >
              <span>{shuffle_pin[9]}</span>
            </button>
            <Button
              tabindex="0"
              class="w-full bg-green-300 hover:bg-green-300/90 enabled:animate-bounce disabled:bg-gray-200 disabled:opacity-15 m-1 select-none align-bottom text-7xl p-0 aspect-square border-0"
              on:click={async () => await finish()}
              disabled={pin_code.length < 4}
            >
              <LockOpen
                tabindex="-1"
                class="w-[50%] h-[50%] transition duration-75 focus:outline-none select-none group-hover:text-gray-900 dark:group-hover:text-white"
              />
            </Button>
          </div>
          <span class="mt-3 text-9xl min-h-[8rem] text-center"
            >{#each pin_code as pin_key}*{/each}</span
          >
        {/if}
      </div>
      <!-- Navigation Buttons for pazzle, order pin, mnemonic -->
      <div class="flex justify-between mb-6 mt-auto">
        <button
          on:click={cancel}
          class="mt-1 bg-red-100 hover:bg-red-100/90 focus:ring-4 focus:ring-primary-100/50 rounded-lg sm:text-lg px-5 py-2.5 text-center select-none inline-flex items-center dark:focus:ring-primary-700/55"
          ><XCircle
            tabindex="-1"
            class="w-8 h-8 mr-2 -ml-1 transition focus:outline-none duration-75 group-hover:text-gray-900 dark:group-hover:text-white"
          />{$t("buttons.cancel")}</button
        >
        <button
          class="mt-1 ml-2 min-w-[141px] focus:ring-4 focus:ring-primary-100/50 rounded-lg sm:text-lg px-5 py-2.5 text-center select-none inline-flex items-center dark:focus:ring-primary-700/55"
          on:click={go_back}
          ><Backspace
            tabindex="-1"
            class="w-8 h-8 mr-2 -ml-1 transition focus:outline-none duration-75 group-hover:text-gray-900 dark:group-hover:text-white"
          />
          {#if step === "mnemonic" || (step === "pazzle" && pazzlePage === 0)}
            {$t("buttons.go_back")}
          {:else}
            {$t("buttons.correct")}
          {/if}
        </button>
      </div>
    </div>
  {:else if step == "opening"}
    <div class=" max-w-6xl lg:px-8 mx-auto px-4 text-primary-700">
      {@html $t("pages.login.opening_wallet")}
      <Spinner className="mt-10 h-14 w-14 mx-auto" />
    </div>
  {:else if step == "end"}
    {#if error}
      <div class=" max-w-6xl lg:px-8 mx-auto text-red-800">
        <div class="mt-auto max-w-6xl lg:px-8">
          {$t("errors.an_error_occurred")}
          <svg
            fill="none"
            class="animate-bounce mt-10 h-10 w-10 mx-auto"
            stroke="currentColor"
            stroke-width="1.5"
            viewBox="0 0 24 24"
            xmlns="http://www.w3.org/2000/svg"
            aria-hidden="true"
          >
            <path
              stroke-linecap="round"
              stroke-linejoin="round"
              d="M12 9v3.75m-9.303 3.376c-.866 1.5.217 3.374 1.948 3.374h14.71c1.73 0 2.813-1.874 1.948-3.374L13.949 3.378c-.866-1.5-3.032-1.5-3.898 0L2.697 16.126zM12 15.75h.007v.008H12v-.008z"
            />
          </svg>
          <Alert color="red" class="mt-5">
            {display_error(error)}
          </Alert>
        </div>
        <div class="flex justify-between mt-auto gap-4">
          <button
            on:click={cancel}
            class="mt-10 bg-red-100 hover:bg-red-100/90 focus:ring-4 focus:ring-primary-100/50 rounded-lg text-lg px-5 py-2.5 text-center inline-flex items-center dark:focus:ring-primary-700/55"
            ><XCircle
              tabindex="-1"
              class="w-8 h-8 mr-2 -ml-1 transition duration-75 focus:outline-none group-hover:text-gray-900 dark:group-hover:text-white"
            />{$t("buttons.cancel")}</button
          >
          <button
            class="mt-10 ml-2 select-none text-white bg-primary-700 hover:bg-primary-700/90 focus:ring-4 focus:ring-primary-100/50 rounded-lg text-lg px-5 py-2.5 text-center inline-flex items-center dark:focus:ring-primary-700/55"
            on:click={init}
          >
            <ArrowPath
              tabindex="-1"
              class="w-8 h-8 mr-2 -ml-1 transition duration-75 focus:outline-none group-hover:text-gray-900 dark:group-hover:text-white"
            />
            {$t("buttons.try_again")}
          </button>
        </div>
      </div>
    {:else}
      <div class=" max-w-6xl lg:px-8 mx-auto px-4 text-green-800">
        {@html $t("pages.login.wallet_opened")}
        <svg
          class="my-10 h-16 w-16 mx-auto"
          fill="none"
          stroke="currentColor"
          stroke-width="1.5"
          viewBox="0 0 24 24"
          xmlns="http://www.w3.org/2000/svg"
          aria-hidden="true"
        >
          <path
            stroke-linecap="round"
            stroke-linejoin="round"
            d="M9 12.75L11.25 15 15 9.75M21 12c0 1.268-.63 2.39-1.593 3.068a3.745 3.745 0 01-1.043 3.296 3.745 3.745 0 01-3.296 1.043A3.745 3.745 0 0112 21c-1.268 0-2.39-.63-3.068-1.593a3.746 3.746 0 01-3.296-1.043 3.745 3.745 0 01-1.043-3.296A3.745 3.745 0 013 12c0-1.268.63-2.39 1.593-3.068a3.745 3.745 0 011.043-3.296 3.746 3.746 0 013.296-1.043A3.746 3.746 0 0112 3c1.268 0 2.39.63 3.068 1.593a3.746 3.746 0 013.296 1.043 3.746 3.746 0 011.043 3.296A3.745 3.745 0 0121 12z"
          />
        </svg>
      </div>
    {/if}
  {/if}
</div>

<svelte:window bind:innerWidth={width} bind:innerHeight={height} />

<style>
  .pindigit {
    min-height: 99px;
  }

  /* .pazzleline {
    margin-right: auto;
    margin-left: auto;
  } */

  .sel {
    position: absolute;
    display: flex;
    width: 100%;
    height: 100%;
    top: 0;
    left: 0;
    font-weight: 700;
    justify-content: center;
    align-items: center;
  }

  .sel-emoji {
    /* overflow: hidden; */
    position: relative;
  }

  .emoji {
    cursor: pointer;
    /* padding: 0;
  margin: 0;
  border: 0;
  box-shadow: none; */
  }
</style><|MERGE_RESOLUTION|>--- conflicted
+++ resolved
@@ -32,11 +32,8 @@
     ArrowLeft,
   } from "svelte-heros-v2";
   import PasswordInput from "./components/PasswordInput.svelte";
-<<<<<<< HEAD
   import Spinner from "./components/Spinner.svelte";
-=======
   import { display_error } from "../store";
->>>>>>> 65b91ffc
   //import Worker from "../worker.js?worker&inline";
   export let wallet;
   export let for_import = false;
