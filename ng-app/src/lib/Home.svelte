<!--
// Copyright (c) 2022-2024 Niko Bonnieure, Par le Peuple, NextGraph.org developers
// All rights reserved.
// Licensed under the Apache License, Version 2.0
// <LICENSE-APACHE2 or http://www.apache.org/licenses/LICENSE-2.0>
// or the MIT license <LICENSE-MIT or http://opensource.org/licenses/MIT>,
// at your option. All files in the project carrying such
// notice may not be copied, modified, or distributed except
// according to those terms.
-->

<script lang="ts">
  import FullLayout from "./FullLayout.svelte";
  import Test from "./Test.svelte";
  import {
    PaperAirplane,
    Bell,
    ArrowRightOnRectangle,
    Users,
  } from "svelte-heros-v2";
  import Logo from "./components/Logo.svelte";

  let width: number;
  let breakPoint: number = 662;
  let mobile = false;
  $: if (width >= breakPoint) {
    mobile = false;
  } else {
    mobile = true;
  }
</script>

<FullLayout>
  {#if mobile}
    <nav
      class="border-t border-solid border-gray-200 bg-white dark:bg-gray-900 text-gray-700 dark:text-gray-200 dark:border-gray-700 divide-gray-100 dark:divide-gray-700 px-2 sm:px-4 py-2.5 w-full"
    >
      <div
        class="mx-auto flex flex-wrap justify-between items-center w-full px-2 xxs:px-8 xs:px-10"
      >
        <a href="#/user" class="flex items-center" on:click>
<<<<<<< HEAD
          <Logo className="w-7 h-7 tall:w-10 tall:h-10" />
=======
          {#if $online}
            <Logo class="w-7 h-7 tall-xs:w-10 tall-xs:h-10" />
          {:else}
            <LogoGray class="w-7 h-7 tall-xs:w-10 tall-xs:h-10" />
          {/if}
>>>>>>> 1db75a7e
          <span
            class="ml-2 self-center text-lg font-normal text-gray-900 rounded-lg dark:text-white whitespace-nowrap"
            >NextGraph</span
          >
        </a>
        <div class="w-auto flex row">
          <a href="#/shared" class="row items-center" on:click>
            <Users
              tabindex="-1"
              class="w-7 h-7 text-black transition duration-75 dark:text-white group-hover:text-gray-900 dark:group-hover:text-white focus:outline-none"
            />
          </a>
          <a href="#/messages" class="ml-4 row items-center" on:click>
            <PaperAirplane
              tabindex="-1"
              class="w-7 h-7 text-black transition duration-75 dark:text-white group-hover:text-gray-900 dark:group-hover:text-white focus:outline-none"
            />
            <span
              class="inline-flex justify-center items-center p-3 mt-1 -ml-2 w-3 h-3 text-sm font-medium text-primary-600 bg-primary-200 rounded-full dark:bg-primary-900 dark:text-primary-200"
            >
              3
            </span>
          </a>

          <a href="#/notifications" class="ml-4 row items-center" on:click>
            <Bell
              tabindex="-1"
              class="w-7 h-7 text-black transition duration-75 dark:text-white group-hover:text-gray-900 dark:group-hover:text-white focus:outline-none"
            />
            <span
              class="inline-flex justify-center items-center p-3 mt-1 -ml-2 w-3 h-3 text-sm font-medium text-primary-600 bg-primary-200 rounded-full dark:bg-primary-900 dark:text-primary-200"
            >
              10
            </span>
          </a>
        </div>
      </div>
    </nav>
  {/if}
  <div />

  <Test />
</FullLayout>
<svelte:window bind:innerWidth={width} /><|MERGE_RESOLUTION|>--- conflicted
+++ resolved
@@ -39,15 +39,7 @@
         class="mx-auto flex flex-wrap justify-between items-center w-full px-2 xxs:px-8 xs:px-10"
       >
         <a href="#/user" class="flex items-center" on:click>
-<<<<<<< HEAD
           <Logo className="w-7 h-7 tall:w-10 tall:h-10" />
-=======
-          {#if $online}
-            <Logo class="w-7 h-7 tall-xs:w-10 tall-xs:h-10" />
-          {:else}
-            <LogoGray class="w-7 h-7 tall-xs:w-10 tall-xs:h-10" />
-          {/if}
->>>>>>> 1db75a7e
           <span
             class="ml-2 self-center text-lg font-normal text-gray-900 rounded-lg dark:text-white whitespace-nowrap"
             >NextGraph</span
