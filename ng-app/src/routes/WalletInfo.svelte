<!--
// Copyright (c) 2022-2024 Niko Bonnieure, Par le Peuple, NextGraph.org developers
// All rights reserved.
// Licensed under the Apache License, Version 2.0
// <LICENSE-APACHE2 or http://www.apache.org/licenses/LICENSE-2.0>
// or the MIT license <LICENSE-MIT or http://opensource.org/licenses/MIT>,
// at your option. All files in the project carrying such
// notice may not be copied, modified, or distributed except
// according to those terms.
-->

<!--
  @component  
  "Wallet Info" user panel sub menu.
  Provides info about wallet, broker, etc. and download option.
-->

<script lang="ts">
  import { Alert, Button, Modal, Spinner } from "flowbite-svelte";
  import { link, push } from "svelte-spa-router";
  import CenteredLayout from "../lib/CenteredLayout.svelte";
  import {
    ArrowLeft,
    Trash,
    DocumentArrowDown,
    NoSymbol,
    QrCode,
    Link,
    ArrowDownOnSquare,
    Camera,
    CheckBadge,
  } from "svelte-heros-v2";
  import { onMount, tick } from "svelte";
  import { Sidebar, SidebarGroup, SidebarWrapper } from "flowbite-svelte";
  import { t } from "svelte-i18n";
<<<<<<< HEAD
  import {
    type Html5QrcodeResult,
    type Html5QrcodeScanner,
  } from "html5-qrcode";

  import {
    close_active_wallet,
    active_session,
    active_wallet,
    online,
  } from "../store";
=======
  import { close_active_wallet, active_session, active_wallet, display_error } from "../store";
>>>>>>> c97f9def

  import { default as ng } from "../api";

  let WebQRScannerClassPromise: Promise<typeof Html5QrcodeScanner>;

  let tauri_platform = import.meta.env.TAURI_PLATFORM;
  let error;
  let nonActiveClass =
    "flex items-center p-2 text-base font-normal text-gray-900 rounded-lg dark:text-white hover:bg-gray-200 dark:hover:bg-gray-700";

  let top;

  let sub_menu: "scan_qr" | "generate_qr" | "text_code" | null = null;

  /** QR source / blob URL */
  let generation_state: "loading" | "generated" | null = null;
  let generated_qr: string | undefined = undefined;

  let generated_text_code: string | null = null;

  let scanner_open = false;
  let scanned_qr = null;
  let scan_successful: null | true = null;

  let html5QrcodeScanner: Html5QrcodeScanner;
  async function load_qr_scanner_lib() {
    // Load in browser only
    if (!tauri_platform && !WebQRScannerClassPromise) {
      WebQRScannerClassPromise = new Promise((resolve) => {
        import("html5-qrcode").then((lib) => resolve(lib.Html5QrcodeScanner));
      });
    }
    // TODO: Load alternative for native apps?
  }

  async function scrollToTop() {
    await tick();
    top.scrollIntoView();
  }
  onMount(async () => {
    if (!$active_session) {
      push("#/");
    } else {
      await scrollToTop();
    }
    text_code = await ng.wallet_export_get_textcode($active_session.session_id);
    qr_code = await ng.wallet_export_get_qrcode($active_session.session_id, 250);
  });

  function open_scan_menu() {
    sub_menu = "scan_qr";
    load_qr_scanner_lib();
  }

  async function open_gen_menu() {
    sub_menu = "generate_qr";
    generation_state = null;
  }

  async function gen_qr() {
    generation_state = "loading"; // TODO: @niko  = await ng.generate_export_qr();
    // ToRemove:
    setTimeout(() => {
      generation_state = "generated";
      generated_qr = "dummy";
    }, 3000);
  }

  function on_qr_scanned(text: string) {
    scanned_qr = text;
    // TODO: API calls for synchronization @niko
    // ToRemove:
    setTimeout(() => {
      scan_successful = true;
    }, 2_000);
  }

  async function open_scanner() {
    scanner_open = true;

    const onScanSuccess = (
      decoded_text: string,
      decoded_result: Html5QrcodeResult
    ) => {
      // handle the scanned code as you like, for example:
      on_qr_scanned(decoded_text);
      close_scanner();
      // console.log(`Code matched = ${decoded_text}`, decodedResult);
    };

    const WebQRScanner = await WebQRScannerClassPromise;
    html5QrcodeScanner = new WebQRScanner(
      "scanner-div",
      { fps: 10, qrbox: { width: 300, height: 300 }, formatsToSupport: [0] },
      false
    );
    html5QrcodeScanner.render(onScanSuccess, undefined);

    // Auto-Request camera permissions (there's no native way, unfortunately...)
    setTimeout(() => {
      // Auto-start by clicking button
      document.getElementById("html5-qrcode-button-camera-permission")?.click();
    }, 100);
  }

  function close_scanner() {
    scanner_open = false;
    if (html5QrcodeScanner) html5QrcodeScanner.clear();
    html5QrcodeScanner = null;
  }

  function to_main_menu() {
    sub_menu = null;
    generated_qr = "loading";
    generated_text_code = null;
  }

  let downloading = false;
  let wallet_file_ready = false;
  let download_link = false;
  let download_error = false;
  async function download_wallet() {
    try {
      downloading = true;
      let file = await ng.wallet_get_file($active_wallet.id);
      // @ts-ignore
      wallet_file_ready = "wallet-" + $active_wallet.id + ".ngw";
      if (!tauri_platform) {
        const blob = new Blob([file], {
          type: "application/octet-stream",
        });
        // @ts-ignore
        download_link = URL.createObjectURL(blob);
      } else {
        download_link = true;
      }
    } catch (e) {
      download_error = e;
    }
  }

  let text_code;
  let qr_code;

  let wallet_remove_modal_open = false;
  async function remove_wallet_clicked() {
    //wallet_remove_modal_open = true;
    try {
      await ng.wallet_export_rendezvous($active_session.session_id, "AABAOAAAAHNb4y7hdWADqFWDgER3J0xvD3K5D9pZ1wd7Bja4c9cWAGpnQYDjun-jOFI8XookNLWKfgpQIkDS21VruUzizWahAH6fStLoA0kBMVR5ZMPHMv7RpQITUGZmZsjlWjnxCRZBAQ");
    } catch (e) {
      console.error(e);
    }
  }

  const close_modal = () => {
    wallet_remove_modal_open = false;
  };

  async function remove_wallet_confirmed() {
    if (!active_wallet) return;
    // TODO: Wait for implementation
    // await ng.wallet_remove($active_wallet.id);
    close_active_wallet();
  }
</script>

<CenteredLayout>
  <div class="container3" bind:this={top}>
    <div class="row mb-20">
      <Sidebar {nonActiveClass}>
        <SidebarWrapper
          divClass="bg-gray-60 overflow-y-auto py-4 px-3 rounded dark:bg-gray-800"
        >
          {#if sub_menu === null}
            <SidebarGroup ulClass="space-y-2" role="menu">
              <li>
                <h2 class="text-xl mb-6">{$t("pages.wallet_info.title")}</h2>
              </li>

              <!-- Go Back -->
              <li
                tabindex="0"
                role="menuitem"
                class="text-left flex items-center p-2 text-base font-normal text-gray-900 clickable rounded-lg dark:text-white hover:bg-gray-200 dark:hover:bg-gray-700"
                on:keypress={() => window.history.go(-1)}
                on:click={() => window.history.go(-1)}
              >
                <ArrowLeft
                  tabindex="-1"
                  class="w-7 h-7 text-black transition duration-75 dark:text-white group-hover:text-gray-900 dark:group-hover:text-white"
                />
                <span class="ml-3">{$t("buttons.back")}</span>
              </li>

              <!-- Scan QR Code to log in with another device -->
              <li
                tabindex="0"
                role="menuitem"
                class="flex items-center p-2 text-base font-normal text-gray-900 clickable rounded-lg dark:text-white hover:bg-gray-200 dark:hover:bg-gray-700"
                on:keypress={open_scan_menu}
                on:click={open_scan_menu}
              >
                <div>
                  <Camera
                    tabindex="-1"
                    class="w-7 h-7 text-black transition duration-75 dark:text-white group-hover:text-gray-900 dark:group-hover:text-white"
                  />
                </div>
                <span class="ml-3">{$t("pages.wallet_info.scan_qr")}</span>
              </li>

              <!-- Generate QR Code to log in with another device -->
              <li
                tabindex="0"
                role="menuitem"
                class="flex items-center p-2 text-base font-normal text-gray-900 clickable rounded-lg dark:text-white hover:bg-gray-200 dark:hover:bg-gray-700"
                on:keypress={open_gen_menu}
                on:click={open_gen_menu}
              >
                <div>
                  <QrCode
                    tabindex="-1"
                    class="w-7 h-7 text-black transition duration-75 dark:text-white group-hover:text-gray-900 dark:group-hover:text-white"
                  />
                </div>
                <span class="ml-3">{$t("pages.wallet_info.generate_qr")}</span>
              </li>

              <!-- Download Wallet -->
              {#if !downloading}
                <li
                  tabindex="0"
                  role="menuitem"
                  class="flex items-center p-2 text-base font-normal text-gray-900 clickable rounded-lg dark:text-white hover:bg-gray-200 dark:hover:bg-gray-700"
                  on:keypress={download_wallet}
                  on:click={download_wallet}
                >
                  <div>
                    <DocumentArrowDown
                      tabindex="-1"
                      class="w-7 h-7 text-black transition duration-75 dark:text-white group-hover:text-gray-900 dark:group-hover:text-white"
                    />
                  </div>
                  <span class="ml-3">{$t("pages.wallet_info.download")}</span>
                </li>
              {:else if download_error}
                <li
                  tabindex="-1"
                  class="flex items-center p-2 text-base font-normal text-red-700 rounded-lg dark:text-white hover:bg-gray-200 dark:hover:bg-gray-700"
                >
                  <div>
                    <NoSymbol
                      tabindex="-1"
                      class="w-7 h-7 text-red-700 transition duration-75 dark:text-white group-hover:text-gray-900 dark:group-hover:text-white"
                    />
                  </div>
                  <span class="ml-3 text-left"
                    >{$t("pages.wallet_info.download_failed", {
                      values: { error: download_error },
                    })}</span
                  >
                </li>
              {:else if !wallet_file_ready}
                <li
                  tabindex="-1"
                  class="flex items-center p-2 text-base font-normal text-blue-700 rounded-lg dark:text-white hover:bg-gray-200 dark:hover:bg-gray-700"
                >
                  <div>
                    <DocumentArrowDown
                      tabindex="-1"
                      class="w-7 h-7 text-blue-700  transition duration-75 dark:text-white group-hover:text-gray-900 dark:group-hover:text-white"
                    />
                  </div>
                  <span class="ml-3 text-left"
                    >{$t("pages.wallet_info.download_in_progress")}</span
                  >
<<<<<<< HEAD
                </li>
              {:else if download_link === true}
                <li
=======
                    <div>
                      <DocumentArrowDown
                        tabindex="-1"
                        class="w-14 h-14  transition duration-75 dark:text-white  dark:group-hover:text-white"
                      />
                    </div>
                    {$t("pages.wallet_info.download_file_button")}
                  </button>
                </a>
              </li>
            {/if}

            <li class="break-all">
              {text_code}
              {#if qr_code}
                {@html qr_code}
              {/if}
            </li>
            

            <!-- Remove Wallet -->
            <li
              tabindex="0"
              role="menuitem"
              class="text-left flex items-center p-2 text-base font-normal text-gray-900 clickable rounded-lg dark:text-white hover:bg-gray-200 dark:hover:bg-gray-700"
              on:keypress={remove_wallet_clicked}
              on:click={remove_wallet_clicked}
            >
              <div>
                <Trash
>>>>>>> c97f9def
                  tabindex="-1"
                  class="flex p-2 text-sm text-left break-all font-normal text-blue-700 rounded-lg dark:text-white hover:bg-gray-200 dark:hover:bg-gray-700"
                >
                  <span
                    >{@html $t("pages.wallet_info.download_successful", {
                      values: { wallet_file: wallet_file_ready },
                    })}</span
                  >
                </li>
              {:else}
                <li
                  tabindex="-1"
                  class="flex items-center text-base font-normal text-gray-900 clickable rounded-lg dark:text-white hover:bg-gray-200 dark:hover:bg-gray-700"
                >
                  <a
                    href={download_link || ""}
                    target="_blank"
                    download={wallet_file_ready}
                  >
                    <button
                      tabindex="-1"
                      class=" text-white bg-primary-700 hover:bg-primary-700/90 focus:ring-4 focus:ring-primary-700/50 font-medium rounded-lg text-lg px-5 py-2.5 text-center inline-flex items-center dark:focus:ring-primary-700/55"
                    >
                      <div>
                        <DocumentArrowDown
                          tabindex="-1"
                          class="w-14 h-14  transition duration-75 dark:text-white  dark:group-hover:text-white"
                        />
                      </div>
                      {$t("pages.wallet_info.download_file_button")}
                    </button>
                  </a>
                </li>
              {/if}

              <!-- Remove Wallet -->
              <li
                tabindex="0"
                role="menuitem"
                class="text-left flex items-center p-2 text-base font-normal text-gray-900 clickable rounded-lg dark:text-white hover:bg-gray-200 dark:hover:bg-gray-700"
                on:keypress={remove_wallet_clicked}
                on:click={remove_wallet_clicked}
              >
                <div>
                  <Trash
                    tabindex="-1"
                    class="w-7 h-7 text-black transition duration-75 dark:text-white group-hover:text-gray-900 dark:group-hover:text-white"
                  />
                </div>
                <span class="ml-3">{$t("pages.wallet_info.remove_wallet")}</span
                >
              </li>
              <!-- Confirm Remove Wallet Modal -->
              <Modal
                autoclose
                outsideclose
                bind:open={wallet_remove_modal_open}
                title={$t("pages.wallet_info.remove_wallet_modal.title")}
              >
                <p class="mt-4">
                  {$t("pages.wallet_info.remove_wallet_modal.confirm")}
                </p>
                <div class="mt-4 flex justify-end">
                  <button class="mr-2" on:click={close_modal}
                    >{$t("buttons.cancel")}</button
                  >
                  <button
                    class=" text-white bg-primary-700 hover:bg-primary-700/90 focus:ring-4 focus:ring-primary-100/50 rounded-lg text-lg px-5 py-2.5 text-center inline-flex items-center dark:focus:ring-primary-700/55"
                    on:click={remove_wallet_confirmed}
                  >
                    {$t("buttons.remove")}
                  </button>
                </div>
              </Modal>

              <!-- TODO: Copy Wallet Link -->
              {#if false}
                <li
                  tabindex="0"
                  role="menuitem"
                  class="text-left flex items-center p-2 text-base font-normal text-gray-900 clickable rounded-lg dark:text-white hover:bg-gray-200 dark:hover:bg-gray-700"
                >
                  <div>
                    <Link
                      tabindex="-1"
                      class="w-7 h-7 text-black transition duration-75 dark:text-white group-hover:text-gray-900 dark:group-hover:text-white"
                    />
                  </div>
                  <span class="ml-3">{$t("pages.login.copy_wallet_link")}</span>
                </li>
              {/if}

              <!-- TODO: Save to Device -->
              {#if false}
                <li
                  tabindex="0"
                  role="menuitem"
                  class="text-left flex items-center p-2 text-base font-normal text-gray-900 clickable rounded-lg dark:text-white hover:bg-gray-200 dark:hover:bg-gray-700"
                >
                  <!-- TODO: Same as with the trash icon, this is not same-sized as the others. -->
                  <ArrowDownOnSquare
                    tabindex="-1"
                    class="w-7 h-7 text-black transition duration-75 dark:text-white group-hover:text-gray-900 dark:group-hover:text-white"
                  />
                  <span class="ml-3">{$t("pages.login.keep_wallet")}</span>
                </li>
              {/if}
            </SidebarGroup>
          {:else if sub_menu === "scan_qr"}
            <SidebarGroup ulClass="space-y-2" role="menu">
              <li>
                <h2 class="text-xl mb-6">
                  {$t("pages.wallet_info.scan_qr.title")}
                </h2>
              </li>
              <!-- Go Back -->
              <li
                tabindex="0"
                role="menuitem"
                class="text-left flex items-center p-2 text-base font-normal text-gray-900 clickable rounded-lg dark:text-white hover:bg-gray-200 dark:hover:bg-gray-700"
                on:keypress={to_main_menu}
                on:click={to_main_menu}
              >
                <ArrowLeft
                  tabindex="-1"
                  class="w-7 h-7 text-black transition duration-75 dark:text-white group-hover:text-gray-900 dark:group-hover:text-white"
                />
                <span class="ml-3">{$t("buttons.back")}</span>
              </li>

              <!-- NOTES ABOUT QR-->
              <li class="text-left">
                {@html $t("pages.wallet_info.scan_qr.notes")}
              </li>

              <!-- Warning if offline -->
              {#if !$online}
                <li class="text-left">
                  <Alert color="red">
                    {@html $t("pages.wallet_info.offline_warning")}
                  </Alert>
                </li>
              {/if}

              {#if scan_successful}
                <li class="text-green-800 flex flex-col items-center">
                  <div class="mt-4">
                    <CheckBadge color="green" size="3em" />
                  </div>
                  <div class="mt-4">
                    {@html $t("pages.wallet_info.scan_qr.scan_successful")}
                  </div>
                </li>
              {:else if scanned_qr}
                <li class="">
                  <Spinner class="mt-4 mb-2" />
                  <div>
                    {@html $t("pages.wallet_info.scan_qr.syncing")}...
                    <br />
                    <br />
                    {scanned_qr}
                  </div>
                </li>
              {:else if !scanner_open}
                <Button
                  on:click={open_scanner}
                  disabled={false || !$online}
                  class="w-full text-white bg-primary-700 hover:bg-primary-700/90 focus:ring-4 focus:ring-primary-100/50 rounded-lg text-lg px-5 py-2.5 text-center inline-flex items-center dark:focus:ring-primary-700/55"
                >
                  {#if false}
                    <Spinner class="mr-2" size="6" />
                  {/if}
                  {$t("pages.wallet_info.scan_qr.scan_btn")}
                </Button>
              {:else}
                <!-- Scanner Open-->
                <Modal
                  title={$t("pages.wallet_info.scan_qr.scanner.title")}
                  placement="center"
                  on:hide={close_scanner}
                  open={scanner_open}
                  class="h-[90vh]"
                >
                  <div id="scanner-div" class="h-full">
                    {$t("pages.wallet_info.scan_qr.scanner.loading")}...
                  </div>
                </Modal>
              {/if}
            </SidebarGroup>
            <!-- Generate QR-Code screen -->
          {:else if sub_menu === "generate_qr"}
            <SidebarGroup ulClass="space-y-2" role="menu">
              <li>
                <h2 class="text-xl mb-6">
                  {$t("pages.wallet_info.gen_qr.title")}
                </h2>
              </li>

              <!-- Go Back -->
              <li
                tabindex="0"
                role="menuitem"
                class="text-left flex items-center p-2 text-base font-normal text-gray-900 clickable rounded-lg dark:text-white hover:bg-gray-200 dark:hover:bg-gray-700"
                on:keypress={to_main_menu}
                on:click={to_main_menu}
              >
                <ArrowLeft
                  tabindex="-1"
                  class="w-7 h-7 text-black transition duration-75 dark:text-white group-hover:text-gray-900 dark:group-hover:text-white"
                />
                <span class="ml-3">{$t("buttons.back")}</span>
              </li>

              <!-- Notes about generated QR -->
              <li class="text-left">
                {@html $t("pages.wallet_info.gen_qr.notes")}
              </li>

              <!-- Warning if offline -->
              {#if !$online}
                <li class="text-left">
                  <Alert color="red">
                    {@html $t("pages.wallet_info.offline_warning")}
                  </Alert>
                </li>
              {/if}

              {#if !generated_qr || generation_state === "loading"}
                <Button
                  on:click={gen_qr}
                  disabled={generation_state === "loading" || !$online}
                  class="w-full text-white bg-primary-700 hover:bg-primary-700/90 focus:ring-4 focus:ring-primary-100/50 rounded-lg text-lg px-5 py-2.5 text-center inline-flex items-center dark:focus:ring-primary-700/55"
                >
                  {#if generation_state === "loading"}
                    <Spinner class="mr-2" size="6" />
                  {/if}
                  {$t("pages.wallet_info.gen_qr.gen_button")}
                </Button>
              {:else}
                <!-- QR Code -->
                <div>
                  {#if generated_qr === "dummy"}
                    <div title={$t("pages.wallet_info.gen_qr.img_title")}>
                      <QrCode class="w-full h-full" />
                    </div>
                  {:else}
                    <img
                      src={generated_qr}
                      title={$t("pages.wallet_info.gen_qr.img_title")}
                      alt="pages.wallet_info.gen_qr_alt"
                      class="w-full h-full"
                    />
                  {/if}
                </div>
              {/if}
            </SidebarGroup>
          {:else if sub_menu === "text_code"}
            TODO: Export with text code
          {/if}
        </SidebarWrapper>
      </Sidebar>
    </div>
    {#if error}
      <div class=" max-w-6xl lg:px-8 mx-auto px-4 text-red-800">
        <svg
          class="animate-bounce mt-10 h-16 w-16 mx-auto"
          fill="none"
          stroke="currentColor"
          stroke-width="1.5"
          viewBox="0 0 24 24"
          xmlns="http://www.w3.org/2000/svg"
          aria-hidden="true"
        >
          <path
            stroke-linecap="round"
            stroke-linejoin="round"
            d="M12 9v3.75m-9.303 3.376c-.866 1.5.217 3.374 1.948 3.374h14.71c1.73 0 2.813-1.874 1.948-3.374L13.949 3.378c-.866-1.5-3.032-1.5-3.898 0L2.697 16.126zM12 15.75h.007v.008H12v-.008z"
          />
        </svg>
        {#if error == "AlreadyExists"}
          <p class="max-w-xl md:mx-auto lg:max-w-2xl mb-5">
            {@html $t("errors.AlreadyExists")}
          </p>
          <a use:link href="/">
            <button
              tabindex="-1"
              class="text-white bg-primary-700 hover:bg-primary-700/90 focus:ring-4 focus:ring-primary-700/50 font-medium rounded-lg text-lg px-5 py-2.5 text-center inline-flex items-center dark:focus:ring-primary-700/55 mb-2"
            >
              {$t("buttons.login")}
            </button>
          </a>
        {:else}
          <p class="max-w-xl md:mx-auto lg:max-w-2xl mb-5">
            {@html $t("errors.error_occurred", {
              values: { message: display_error(error) },
            })}
          </p>
          <a use:link href="/">
            <button
              tabindex="-1"
              class="text-white bg-primary-700 hover:bg-primary-700/90 focus:ring-4 focus:ring-primary-700/50 font-medium rounded-lg text-lg px-5 py-2.5 text-center inline-flex items-center dark:focus:ring-primary-700/55 mb-2"
            >
              {$t("buttons.back_to_homepage")}
            </button>
          </a>
        {/if}
      </div>
    {/if}
  </div>
</CenteredLayout>

<style>
  li.clickable {
    cursor: pointer;
  }
</style><|MERGE_RESOLUTION|>--- conflicted
+++ resolved
@@ -33,7 +33,6 @@
   import { onMount, tick } from "svelte";
   import { Sidebar, SidebarGroup, SidebarWrapper } from "flowbite-svelte";
   import { t } from "svelte-i18n";
-<<<<<<< HEAD
   import {
     type Html5QrcodeResult,
     type Html5QrcodeScanner,
@@ -43,11 +42,9 @@
     close_active_wallet,
     active_session,
     active_wallet,
-    online,
+    display_error,
+    online
   } from "../store";
-=======
-  import { close_active_wallet, active_session, active_wallet, display_error } from "../store";
->>>>>>> c97f9def
 
   import { default as ng } from "../api";
 
@@ -67,7 +64,8 @@
   let generated_qr: string | undefined = undefined;
 
   let generated_text_code: string | null = null;
-
+  // TODO: do that only when needed // generated_text_code = await ng.wallet_export_get_textcode($active_session.session_id);
+  
   let scanner_open = false;
   let scanned_qr = null;
   let scan_successful: null | true = null;
@@ -93,8 +91,6 @@
     } else {
       await scrollToTop();
     }
-    text_code = await ng.wallet_export_get_textcode($active_session.session_id);
-    qr_code = await ng.wallet_export_get_qrcode($active_session.session_id, 250);
   });
 
   function open_scan_menu() {
@@ -113,12 +109,20 @@
     setTimeout(() => {
       generation_state = "generated";
       generated_qr = "dummy";
+      // TODO: generated_qr = await ng.wallet_export_get_qrcode($active_session.session_id, 250);
     }, 3000);
   }
 
-  function on_qr_scanned(text: string) {
+  async function on_qr_scanned(text: string) {
     scanned_qr = text;
     // TODO: API calls for synchronization @niko
+    // 
+    // example :
+    // try {
+    //   await ng.wallet_export_rendezvous($active_session.session_id, text);
+    // } catch (e) {
+    //   console.error(e);
+    // }
     // ToRemove:
     setTimeout(() => {
       scan_successful = true;
@@ -189,17 +193,9 @@
     }
   }
 
-  let text_code;
-  let qr_code;
-
   let wallet_remove_modal_open = false;
   async function remove_wallet_clicked() {
-    //wallet_remove_modal_open = true;
-    try {
-      await ng.wallet_export_rendezvous($active_session.session_id, "AABAOAAAAHNb4y7hdWADqFWDgER3J0xvD3K5D9pZ1wd7Bja4c9cWAGpnQYDjun-jOFI8XookNLWKfgpQIkDS21VruUzizWahAH6fStLoA0kBMVR5ZMPHMv7RpQITUGZmZsjlWjnxCRZBAQ");
-    } catch (e) {
-      console.error(e);
-    }
+    wallet_remove_modal_open = true;
   }
 
   const close_modal = () => {
@@ -270,7 +266,7 @@
                 <div>
                   <QrCode
                     tabindex="-1"
-                    class="w-7 h-7 text-black transition duration-75 dark:text-white group-hover:text-gray-900 dark:group-hover:text-white"
+                   class="w-7 h-7 text-black transition duration-75 dark:text-white group-hover:text-gray-900 dark:group-hover:text-white"
                   />
                 </div>
                 <span class="ml-3">{$t("pages.wallet_info.generate_qr")}</span>
@@ -324,42 +320,9 @@
                   <span class="ml-3 text-left"
                     >{$t("pages.wallet_info.download_in_progress")}</span
                   >
-<<<<<<< HEAD
                 </li>
               {:else if download_link === true}
                 <li
-=======
-                    <div>
-                      <DocumentArrowDown
-                        tabindex="-1"
-                        class="w-14 h-14  transition duration-75 dark:text-white  dark:group-hover:text-white"
-                      />
-                    </div>
-                    {$t("pages.wallet_info.download_file_button")}
-                  </button>
-                </a>
-              </li>
-            {/if}
-
-            <li class="break-all">
-              {text_code}
-              {#if qr_code}
-                {@html qr_code}
-              {/if}
-            </li>
-            
-
-            <!-- Remove Wallet -->
-            <li
-              tabindex="0"
-              role="menuitem"
-              class="text-left flex items-center p-2 text-base font-normal text-gray-900 clickable rounded-lg dark:text-white hover:bg-gray-200 dark:hover:bg-gray-700"
-              on:keypress={remove_wallet_clicked}
-              on:click={remove_wallet_clicked}
-            >
-              <div>
-                <Trash
->>>>>>> c97f9def
                   tabindex="-1"
                   class="flex p-2 text-sm text-left break-all font-normal text-blue-700 rounded-lg dark:text-white hover:bg-gray-200 dark:hover:bg-gray-700"
                 >
@@ -606,12 +569,15 @@
                       <QrCode class="w-full h-full" />
                     </div>
                   {:else}
-                    <img
+                    
+                      {@html generated_qr}
+                    
+                    <!--img
                       src={generated_qr}
                       title={$t("pages.wallet_info.gen_qr.img_title")}
                       alt="pages.wallet_info.gen_qr_alt"
                       class="w-full h-full"
-                    />
+                    /-->
                   {/if}
                 </div>
               {/if}
