--- conflicted
+++ resolved
@@ -12,11 +12,7 @@
 <!--
   @component  
   "User Panel" page.
-<<<<<<< HEAD
   Provides wallet, logout, offline/online switch, and other user actions.
-=======
-  Provides wallet download, logout, offline/online switch, and other user actions.
->>>>>>> 5216a360
 -->
 
 <script>
@@ -190,88 +186,12 @@
               />
               <span class="ml-3">Switch wallet</span>
             </li> -->
-<<<<<<< HEAD
-
             <SidebarItem
               label="Settings"
               href="#/user/settings"
               class="p-2 opacity-50 pointer-events-none"
               disabled
             >
-=======
-            {#if !downloading}
-              <li
-                tabindex="0"
-                role="menuitem"
-                class="flex items-center p-2 text-base font-normal text-gray-900 clickable rounded-lg dark:text-white hover:bg-gray-200 dark:hover:bg-gray-700"
-                on:keypress={download_wallet}
-                on:click={download_wallet}
-              >
-                <DocumentArrowDown
-                  tabindex="-1"
-                  class="w-7 h-7 text-black transition duration-75 focus:outline-none dark:text-white group-hover:text-gray-900 dark:group-hover:text-white"
-                />
-                <span class="ml-3">Download wallet file</span>
-              </li>
-            {:else if download_error}
-              <li
-                tabindex="-1"
-                class="flex items-center p-2 text-base font-normal text-red-700 rounded-lg dark:text-white hover:bg-gray-200 dark:hover:bg-gray-700"
-              >
-                <NoSymbol
-                  tabindex="-1"
-                  class="w-7 h-7 text-red-700 transition duration-75 focus:outline-none dark:text-white group-hover:text-gray-900 dark:group-hover:text-white"
-                />
-                <span class="ml-3 text-left"
-                  >Download failed:<br /> {download_error}</span
-                >
-              </li>
-            {:else if !wallet_file_ready}
-              <li
-                tabindex="-1"
-                class="flex items-center p-2 text-base font-normal text-blue-700 rounded-lg dark:text-white hover:bg-gray-200 dark:hover:bg-gray-700"
-              >
-                <DocumentArrowDown
-                  tabindex="-1"
-                  class="w-7 h-7 text-blue-700  transition duration-75 focus:outline-none dark:text-white group-hover:text-gray-900 dark:group-hover:text-white"
-                />
-                <span class="ml-3 text-left">Download in progress...</span>
-              </li>
-            {:else if download_link === true}
-              <li
-                tabindex="-1"
-                class="flex p-2 text-sm text-left break-all font-normal text-blue-700 rounded-lg dark:text-white hover:bg-gray-200 dark:hover:bg-gray-700"
-              >
-                <span
-                  >You will find the file named "{wallet_file_ready}" <br />in
-                  your Downloads folder</span
-                >
-              </li>
-            {:else}
-              <li
-                tabindex="-1"
-                class="flex items-center text-base font-normal text-gray-900 clickable rounded-lg dark:text-white hover:bg-gray-200 dark:hover:bg-gray-700"
-              >
-                <a
-                  href={download_link}
-                  target="_blank"
-                  download={wallet_file_ready}
-                >
-                  <button
-                    tabindex="-1"
-                    class=" text-white bg-primary-700 hover:bg-primary-700/90 focus:ring-4 focus:ring-primary-700/50 font-medium rounded-lg text-lg px-5 py-2.5 text-center inline-flex items-center dark:focus:ring-primary-700/55"
-                  >
-                    <DocumentArrowDown
-                      tabindex="-1"
-                      class="w-14 h-14  transition duration-75 focus:outline-none dark:text-white  dark:group-hover:text-white"
-                    />
-                    Click here to download the wallet file
-                  </button>
-                </a>
-              </li>
-            {/if}
-            <SidebarItem label="Settings" href="#/user/settings" class="p-2">
->>>>>>> 5216a360
               <svelte:fragment slot="icon">
                 <Cog6Tooth
                   tabindex="-1"
