--- conflicted
+++ resolved
@@ -44,12 +44,8 @@
   } from "../wallet_emojis";
 
   import { onMount, onDestroy, tick } from "svelte";
-<<<<<<< HEAD
-  import { wallets, set_active_session, has_wallets } from "../store";
+  import { wallets, set_active_session, has_wallets, display_error } from "../store";
   import Spinner from "../lib/components/Spinner.svelte";
-=======
-  import { wallets, set_active_session, has_wallets, display_error } from "../store";
->>>>>>> 09251afd
 
   const param = new URLSearchParams($querystring);
 
