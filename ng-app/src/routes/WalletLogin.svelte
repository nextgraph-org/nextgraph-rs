--- conflicted
+++ resolved
@@ -9,11 +9,7 @@
 // according to those terms.
 -->
 
-<!--
-<<<<<<< HEAD
-  @component
-=======
->>>>>>> 3acb85b3
+<!-- 
   "Select a wallet to login with" page.
   This page is usually the first page the user sees when they visit the app.
   It allows the user to select a wallet to login with, create, or import a wallet.
