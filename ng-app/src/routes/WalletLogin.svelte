--- conflicted
+++ resolved
@@ -57,8 +57,6 @@
     var imageUrl = URL.createObjectURL(blob);
     return imageUrl;
   }
-
-  let qrcode;
 
   onMount(async () => {
 
@@ -99,24 +97,48 @@
       }
     });
     if ($wallet_import_qrcode) {
+      
       let code = $wallet_import_qrcode;
       wallet_import_qrcode.set("");
       try {
-        wallet = await ng.wallet_import_from_code(code);
+        let temp_wallet = await ng.wallet_import_from_code(code);
+        // TODO: in 2 steps. first display: wallet was retrieved successfully.
+        // then when user clicks on  "continue to login", do:
+        wallet = temp_wallet;
         importing = true;
       } catch(e) {
         error = e;
       }
     }
 
+    // example of getting wallet from TextCode 
+    // async () => {
+    //           try {
+    //             let temp_wallet = await ng.wallet_import_from_code("AABAOAAAAHNb4y7hdWADqFWDgER3J0xvD3K5D9pZ1wd7Bja4c9cWAOFNpmUIZOFRro0UIpZWr5Ah8U7PlRFe1GFZSKuIextFAA8A45zZUJmUPhfdBrcho1vYPfgda0BAgIT1qjzgEkBQAA");
+    //             // TODO: in 2 steps. first display: wallet was retrieved successfully.
+    //             // then when user clicks on  "continue to login", do:
+    //             wallet = temp_wallet;           
+    //             importing = true;
+    //           } catch (e) {
+    //             error = e;
+    //           }
+    //         }
+
     // example of rendezvous for desktop and web without cam (please remove it)
-    qrcode = await ng.wallet_import_rendezvous(300);
-    try {
-      wallet = await ng.wallet_import_from_code(qrcode[1]);
-      importing = true;
-    } catch (e) {
-      error = e;
-    }
+    // qrcode = await ng.wallet_import_rendezvous(300);
+    // try {
+    //   let temp_wallet = await ng.wallet_import_from_code(qrcode[1]);
+    //   // TODO: in 2 steps. first display: wallet was retrieved successfully.
+    //   // then when user clicks on  "continue to login", do:
+    //   wallet = temp_wallet;
+    //   importing = true;
+    // } catch (e) {
+    //   error = e;
+    // }
+    // TODO: display with QRcode with :
+    // {#if qrcode}
+    //   {@html qrcode[0]}
+    // {/if}
   });
   function loggedin() {
     step = "loggedin";
@@ -292,26 +314,6 @@
             />
           </div>
         {/each}
-       <!-- remove all this-->
-        <div
-            class="wallet-box"
-            role="button"
-            tabindex="0"
-          >
-          {#if qrcode}
-            {@html qrcode[0]}
-          {/if}
-        </div>
-        <div
-            class="wallet-box break-all"
-            role="button"
-            tabindex="0"
-          >
-          {#if qrcode}
-            {qrcode[1]}
-          {/if}
-        </div>
-        <!-- remove until here -->
         <div class="wallet-box">
           {#if $has_wallets}
             <p class="mt-1">
@@ -351,72 +353,20 @@
             </svg>
             {$t("pages.wallet_login.import_file")}
           </button>
-<<<<<<< HEAD
           <a href="/wallet/login-qr" use:link>
-            <Button
+            <button
               style="min-width: 250px;justify-content: left;"
               class="mt-1 text-primary-700 bg-primary-100 hover:bg-primary-100/90 focus:ring-4  focus:ring-primary-700/50 font-medium rounded-lg text-lg px-5 py-2.5 text-center inline-flex items-center justify-center dark:focus:ring-primary-100/55 mb-2"
             >
               <QrCode class="w-8 h-8 mr-2 -ml-1" />
               {$t("pages.wallet_login.import_qr")}
-            </Button>
+            </button>
           </a>
           <a href="/wallet/login-text-code" use:link>
-            <Button
-              style="min-width: 250px;justify-content: left;"
-              disabled
-              class="mt-1 text-primary-700 bg-primary-100 hover:bg-primary-100/90 focus:ring-4  focus:ring-primary-700/50 font-medium rounded-lg text-lg px-5 py-2.5 text-center inline-flex items-center dark:focus:ring-primary-100/55 mb-2"
-=======
-          <a href="/wallet/scanqr" use:link>
             <button
               style="min-width: 250px;justify-content: left;"
-              class="disabled mt-1 text-primary-700 bg-primary-100 hover:bg-primary-100/90 focus:ring-4  focus:ring-primary-700/50 font-medium rounded-lg text-lg px-5 py-2.5 text-center inline-flex items-center justify-center dark:focus:ring-primary-100/55 mb-2"
-            >
-              <svg
-                class="w-8 h-8 mr-2 -ml-1"
-                fill="none"
-                stroke="currentColor"
-                stroke-width="1.5"
-                viewBox="0 0 24 24"
-                xmlns="http://www.w3.org/2000/svg"
-                aria-hidden="true"
+              class="mt-1 text-primary-700 bg-primary-100 hover:bg-primary-100/90 focus:ring-4  focus:ring-primary-700/50 font-medium rounded-lg text-lg px-5 py-2.5 text-center inline-flex items-center dark:focus:ring-primary-100/55 mb-2"
               >
-                <path
-                  stroke-linecap="round"
-                  stroke-linejoin="round"
-                  d="M3.75 4.875c0-.621.504-1.125 1.125-1.125h4.5c.621 0 1.125.504 1.125 1.125v4.5c0 .621-.504 1.125-1.125 1.125h-4.5A1.125 1.125 0 013.75 9.375v-4.5zM3.75 14.625c0-.621.504-1.125 1.125-1.125h4.5c.621 0 1.125.504 1.125 1.125v4.5c0 .621-.504 1.125-1.125 1.125h-4.5a1.125 1.125 0 01-1.125-1.125v-4.5zM13.5 4.875c0-.621.504-1.125 1.125-1.125h4.5c.621 0 1.125.504 1.125 1.125v4.5c0 .621-.504 1.125-1.125 1.125h-4.5A1.125 1.125 0 0113.5 9.375v-4.5z"
-                />
-                <path
-                  stroke-linecap="round"
-                  stroke-linejoin="round"
-                  d="M6.75 6.75h.75v.75h-.75v-.75zM6.75 16.5h.75v.75h-.75v-.75zM16.5 6.75h.75v.75h-.75v-.75zM13.5 13.5h.75v.75h-.75v-.75zM13.5 19.5h.75v.75h-.75v-.75zM19.5 13.5h.75v.75h-.75v-.75zM19.5 19.5h.75v.75h-.75v-.75zM16.5 16.5h.75v.75h-.75v-.75z"
-                />
-              </svg>
-              {$t("pages.wallet_login.import_qr")}
-            </button>
-          </a>
-          <button
-            on:click={async () => {
-              try {
-                wallet = await ng.wallet_import_from_code("AABAOAAAAHNb4y7hdWADqFWDgER3J0xvD3K5D9pZ1wd7Bja4c9cWAOFNpmUIZOFRro0UIpZWr5Ah8U7PlRFe1GFZSKuIextFAA8A45zZUJmUPhfdBrcho1vYPfgda0BAgIT1qjzgEkBQAA");
-                importing = true;
-              } catch (e) {
-                error = e;
-              }
-            }}
-            style="min-width: 250px;justify-content: left;"
-            class="mt-1 text-primary-700 bg-primary-100 hover:bg-primary-100/90 focus:ring-4  focus:ring-primary-700/50 font-medium rounded-lg text-lg px-5 py-2.5 text-center inline-flex items-center dark:focus:ring-primary-100/55 mb-2"
-          >
-            <svg
-              class="w-8 h-8 mr-2 -ml-1"
-              fill="none"
-              stroke="currentColor"
-              stroke-width="1.5"
-              viewBox="0 0 24 24"
-              xmlns="http://www.w3.org/2000/svg"
-              aria-hidden="true"
->>>>>>> 41cba123
-            >
               <svg
                 class="w-8 h-8 mr-2 -ml-1"
                 fill="none"
@@ -432,15 +382,9 @@
                   d="M13.19 8.688a4.5 4.5 0 011.242 7.244l-4.5 4.5a4.5 4.5 0 01-6.364-6.364l1.757-1.757m13.35-.622l1.757-1.757a4.5 4.5 0 00-6.364-6.364l-4.5 4.5a4.5 4.5 0 001.242 7.244"
                 />
               </svg>
-
-<<<<<<< HEAD
               {$t("pages.wallet_login.import_link")}
-            </Button>
+            </button>
           </a>
-=======
-            {$t("pages.wallet_login.import_link")}
-          </button>
->>>>>>> 41cba123
           <a href="/wallet/create" use:link>
             <button
               tabindex="-1"
