--- conflicted
+++ resolved
@@ -460,7 +460,6 @@
             let del = format!(
                 "DELETE DATA {{\n  GRAPH <{}> {{ <{}> <{}> {} }}\n}}",
                 graph, subj, pred, value
-<<<<<<< HEAD
             );
             self.queries.push(del);
         }
@@ -485,32 +484,6 @@
         iri.replace("~1", "/").replace("~0", "~")
     }
 
-=======
-            );
-            self.queries.push(del);
-        }
-        fn remove_all(&mut self, graph: &str, subj: &str, pred: &str) {
-            let var = self.next_var();
-            let del = format!(
-                "DELETE {{\n  GRAPH <{}> {{ <{}> <{}> {} }}\n}} WHERE {{\n  GRAPH <{}> {{ <{}> <{}> {} }}\n}}",
-                graph, subj, pred, var, graph, subj, pred, var
-            );
-            self.queries.push(del);
-        }
-        fn finish(self) -> String {
-            self.queries.join(";\n")
-        }
-    }
-
-    let mut builder = SparqlBuilder::new();
-
-    // Helper to decode JSON Pointer encoded IRIs that appear in path segments
-    // (e.g., http:~1~1example.org~1exampleAddress -> http://example.org/exampleAddress)
-    fn decode_json_pointer_iri(iri: &str) -> String {
-        iri.replace("~1", "/").replace("~0", "~")
-    }
-
->>>>>>> 6fe34585
     // ------------------------- Handle staged single children -----------------
     for (base, (child_id, child_graph)) in staged_children.iter() {
         if child_id.is_empty() || child_graph.is_empty() {
@@ -586,7 +559,6 @@
             }
         }
     }
-<<<<<<< HEAD
 
     let result = builder.finish();
     log_debug!(
@@ -594,26 +566,4 @@
         result.len()
     );
     result
-}
-
-fn find_pred_schema_by_name(
-    readable_predicate: &String,
-    subject_schema: &OrmSchemaShape,
-) -> Arc<ng_net::orm::OrmSchemaPredicate> {
-    // Find predicate by readable name in subject schema.
-    for pred_schema in subject_schema.predicates.iter() {
-        if pred_schema.readablePredicate == *readable_predicate {
-            return pred_schema.clone();
-        }
-    }
-    panic!("No predicate found in schema for name");
-=======
-
-    let result = builder.finish();
-    log_debug!(
-        "[create_sparql_update_query_for_patches] builder produced {} bytes",
-        result.len()
-    );
-    result
->>>>>>> 6fe34585
 }